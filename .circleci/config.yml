--- conflicted
+++ resolved
@@ -79,11 +79,8 @@
       - run: tinygo build -size short -o test.elf -target=pca10056            examples/blinky1
       - run: tinygo build -size short -o test.elf -target=pca10056            examples/blinky2
       - run: tinygo build -size short -o test.elf -target=itsybitsy-m0        examples/blinky1
-<<<<<<< HEAD
       - run: tinygo build -size short -o test.elf -target=feather-m0          examples/blinky1
-=======
       - run: tinygo build -size short -o test.elf -target=trinket-m0          examples/blinky1
->>>>>>> 5342d392
       - run: tinygo build -size short -o test.elf -target=circuitplay-express examples/blinky1
       - run: tinygo build -size short -o test.elf -target=stm32f4disco        examples/blinky1
       - run: tinygo build -size short -o test.elf -target=stm32f4disco        examples/blinky2
