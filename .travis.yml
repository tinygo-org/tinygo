--- conflicted
+++ resolved
@@ -18,7 +18,6 @@
   - go install github.com/aykevl/tinygo
   - go test -v .
   - make gen-device
-<<<<<<< HEAD
   - tinygo build -o blinky1.nrf51d.elf -target=pca10031     examples/blinky1  
   - tinygo build -o blinky1.nrf.elf    -target=pca10040     examples/blinky1
   - tinygo build -o blinky2.nrf.elf    -target=pca10040     examples/blinky2
@@ -28,14 +27,4 @@
   - tinygo build -o test.nrf.elf       -target=nrf52840-mdk examples/blinky1
   - tinygo build -o blinky1.stm32.elf  -target=bluepill     examples/blinky1
   - tinygo build -o blinky1.avr.o      -target=arduino      examples/blinky1 # TODO: avr-as/avr-gcc doesn't work
-=======
-  - tinygo build -o blinky1.nrf.elf   -target=pca10040     examples/blinky1
-  - tinygo build -o blinky2.nrf.elf   -target=pca10040     examples/blinky2
-  - tinygo build -o blinky2                                examples/blinky2
-  - tinygo build -o test.nrf.elf      -target=pca10040     examples/test
-  - tinygo build -o blinky1.nrf51.elf -target=microbit     examples/echo
-  - tinygo build -o test.nrf.elf      -target=nrf52840-mdk examples/blinky1
-  - tinygo build -o blinky1.stm32.elf -target=bluepill     examples/blinky1
-  - tinygo build -o blinky1.o         -target=arduino      examples/blinky1 # TODO: avr-as/avr-gcc doesn't work
-  - tinygo build -o blinky1.o         -target=digispark    examples/blinky1
->>>>>>> bf4a43ef
+  - tinygo build -o blinky1.o          -target=digispark    examples/blinky1