package compileopts

import (
	"fmt"
	"regexp"
	"strings"
	"time"
)

var (
<<<<<<< HEAD
	validGCOptions            = []string{"none", "leaking", "conservative", "custom"}
=======
	validGCOptions            = []string{"none", "leaking", "conservative", "precise"}
>>>>>>> 334a1281
	validSchedulerOptions     = []string{"none", "tasks", "asyncify"}
	validSerialOptions        = []string{"none", "uart", "usb"}
	validPrintSizeOptions     = []string{"none", "short", "full"}
	validPanicStrategyOptions = []string{"print", "trap"}
	validOptOptions           = []string{"none", "0", "1", "2", "s", "z"}
)

// Options contains extra options to give to the compiler. These options are
// usually passed from the command line, but can also be passed in environment
// variables for example.
type Options struct {
	GOOS            string // environment variable
	GOARCH          string // environment variable
	GOARM           string // environment variable (only used with GOARCH=arm)
	Target          string
	Opt             string
	GC              string
	PanicStrategy   string
	Scheduler       string
	StackSize       uint64 // goroutine stack size (if none could be automatically determined)
	Serial          string
	Work            bool // -work flag to print temporary build directory
	InterpTimeout   time.Duration
	PrintIR         bool
	DumpSSA         bool
	VerifyIR        bool
	PrintCommands   func(cmd string, args ...string) `json:"-"`
	Semaphore       chan struct{}                    `json:"-"` // -p flag controls cap
	Debug           bool
	PrintSizes      string
	PrintAllocs     *regexp.Regexp // regexp string
	PrintStacks     bool
	Tags            []string
	GlobalValues    map[string]map[string]string // map[pkgpath]map[varname]value
	TestConfig      TestConfig
	Programmer      string
	OpenOCDCommands []string
	LLVMFeatures    string
	Directory       string
	PrintJSON       bool
	Monitor         bool
	BaudRate        int
	Timeout         time.Duration
}

// Verify performs a validation on the given options, raising an error if options are not valid.
func (o *Options) Verify() error {
	if o.GC != "" {
		valid := isInArray(validGCOptions, o.GC)
		if !valid {
			return fmt.Errorf(`invalid gc option '%s': valid values are %s`,
				o.GC,
				strings.Join(validGCOptions, ", "))
		}
	}

	if o.Scheduler != "" {
		valid := isInArray(validSchedulerOptions, o.Scheduler)
		if !valid {
			return fmt.Errorf(`invalid scheduler option '%s': valid values are %s`,
				o.Scheduler,
				strings.Join(validSchedulerOptions, ", "))
		}
	}

	if o.Serial != "" {
		valid := isInArray(validSerialOptions, o.Serial)
		if !valid {
			return fmt.Errorf(`invalid serial option '%s': valid values are %s`,
				o.Serial,
				strings.Join(validSerialOptions, ", "))
		}
	}

	if o.PrintSizes != "" {
		valid := isInArray(validPrintSizeOptions, o.PrintSizes)
		if !valid {
			return fmt.Errorf(`invalid size option '%s': valid values are %s`,
				o.PrintSizes,
				strings.Join(validPrintSizeOptions, ", "))
		}
	}

	if o.PanicStrategy != "" {
		valid := isInArray(validPanicStrategyOptions, o.PanicStrategy)
		if !valid {
			return fmt.Errorf(`invalid panic option '%s': valid values are %s`,
				o.PanicStrategy,
				strings.Join(validPanicStrategyOptions, ", "))
		}
	}

	if o.Opt != "" {
		if !isInArray(validOptOptions, o.Opt) {
			return fmt.Errorf("invalid -opt=%s: valid values are %s", o.Opt, strings.Join(validOptOptions, ", "))
		}
	}

	return nil
}

func isInArray(arr []string, item string) bool {
	for _, i := range arr {
		if i == item {
			return true
		}
	}
	return false
}<|MERGE_RESOLUTION|>--- conflicted
+++ resolved
@@ -8,11 +8,7 @@
 )
 
 var (
-<<<<<<< HEAD
-	validGCOptions            = []string{"none", "leaking", "conservative", "custom"}
-=======
-	validGCOptions            = []string{"none", "leaking", "conservative", "precise"}
->>>>>>> 334a1281
+	validGCOptions            = []string{"none", "leaking", "conservative", "custom", "precise"}
 	validSchedulerOptions     = []string{"none", "tasks", "asyncify"}
 	validSerialOptions        = []string{"none", "uart", "usb"}
 	validPrintSizeOptions     = []string{"none", "short", "full"}
