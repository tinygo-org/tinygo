--- conflicted
+++ resolved
@@ -105,11 +105,7 @@
 // that can be traced by the garbage collector.
 func (c *Config) NeedsStackObjects() bool {
 	switch c.GC() {
-<<<<<<< HEAD
-	case "conservative", "custom":
-=======
-	case "conservative", "precise":
->>>>>>> 334a1281
+	case "conservative", "custom", "precise":
 		for _, tag := range c.BuildTags() {
 			if tag == "tinygo.wasm" {
 				return true
