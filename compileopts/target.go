package compileopts

// This file loads a target specification from a JSON file.

import (
	"encoding/json"
	"errors"
	"io"
	"os"
	"path/filepath"
	"reflect"
	"runtime"
	"strings"

	"github.com/tinygo-org/tinygo/goenv"
)

// Target specification for a given target. Used for bare metal targets.
//
// The target specification is mostly inspired by Rust:
// https://doc.rust-lang.org/nightly/nightly-rustc/rustc_target/spec/struct.TargetOptions.html
// https://github.com/shepmaster/rust-arduino-blink-led-no-core-with-cargo/blob/master/blink/arduino.json
type TargetSpec struct {
	Inherits         []string `json:"inherits"`
	Triple           string   `json:"llvm-target"`
	CPU              string   `json:"cpu"`
	Features         []string `json:"features"`
	GOOS             string   `json:"goos"`
	GOARCH           string   `json:"goarch"`
	BuildTags        []string `json:"build-tags"`
	GC               string   `json:"gc"`
	Scheduler        string   `json:"scheduler"`
	Compiler         string   `json:"compiler"`
	Linker           string   `json:"linker"`
	RTLib            string   `json:"rtlib"` // compiler runtime library (libgcc, compiler-rt)
	Libc             string   `json:"libc"`
	AutoStackSize    *bool    `json:"automatic-stack-size"` // Determine stack size automatically at compile time.
	DefaultStackSize uint64   `json:"default-stack-size"`   // Default stack size if the size couldn't be determined at compile time.
	CFlags           []string `json:"cflags"`
	LDFlags          []string `json:"ldflags"`
	LinkerScript     string   `json:"linkerscript"`
	ExtraFiles       []string `json:"extra-files"`
	Emulator         []string `json:"emulator" override:"copy"` // inherited Emulator must not be append
	FlashCommand     string   `json:"flash-command"`
	GDB              string   `json:"gdb"`
	PortReset        string   `json:"flash-1200-bps-reset"`
	FlashMethod      string   `json:"flash-method"`
	FlashVolume      string   `json:"msd-volume-name"`
	FlashFilename    string   `json:"msd-firmware-name"`
	UF2FamilyID      string   `json:"uf2-family-id"`
	BinaryFormat     string   `json:"binary-format"`
	OpenOCDInterface string   `json:"openocd-interface"`
	OpenOCDTarget    string   `json:"openocd-target"`
	OpenOCDTransport string   `json:"openocd-transport"`
	JLinkDevice      string   `json:"jlink-device"`
	CodeModel        string   `json:"code-model"`
	RelocationModel  string   `json:"relocation-model"`
}

<<<<<<< HEAD
// overrideProperties overrides all properties that are set in child into itself using reflection.
func (spec *TargetSpec) overrideProperties(child *TargetSpec) {
	specType := reflect.TypeOf(spec).Elem()
	specValue := reflect.ValueOf(spec).Elem()
	childValue := reflect.ValueOf(child).Elem()

	copyFieldIfNotEmpty := func(dst reflect.Value, src reflect.Value) {
		if src.Len() > 0 {
			dst.Set(src)
		}
=======
// copyProperties copies all properties that are set in spec2 into itself.
func (spec *TargetSpec) copyProperties(spec2 *TargetSpec) {
	// TODO: simplify this using reflection? Inherits and BuildTags are special
	// cases, but the rest can simply be copied if set.
	spec.Inherits = append(spec.Inherits, spec2.Inherits...)
	if spec2.Triple != "" {
		spec.Triple = spec2.Triple
	}
	if spec2.CPU != "" {
		spec.CPU = spec2.CPU
	}
	spec.Features = append(spec.Features, spec2.Features...)
	if spec2.GOOS != "" {
		spec.GOOS = spec2.GOOS
	}
	if spec2.GOARCH != "" {
		spec.GOARCH = spec2.GOARCH
	}
	spec.BuildTags = append(spec.BuildTags, spec2.BuildTags...)
	if spec2.GC != "" {
		spec.GC = spec2.GC
	}
	if spec2.Scheduler != "" {
		spec.Scheduler = spec2.Scheduler
	}
	if spec2.Compiler != "" {
		spec.Compiler = spec2.Compiler
	}
	if spec2.Linker != "" {
		spec.Linker = spec2.Linker
	}
	if spec2.RTLib != "" {
		spec.RTLib = spec2.RTLib
	}
	if spec2.Libc != "" {
		spec.Libc = spec2.Libc
	}
	if spec2.AutoStackSize != nil {
		spec.AutoStackSize = spec2.AutoStackSize
	}
	if spec2.DefaultStackSize != 0 {
		spec.DefaultStackSize = spec2.DefaultStackSize
	}
	spec.CFlags = append(spec.CFlags, spec2.CFlags...)
	spec.LDFlags = append(spec.LDFlags, spec2.LDFlags...)
	if spec2.LinkerScript != "" {
		spec.LinkerScript = spec2.LinkerScript
	}
	spec.ExtraFiles = append(spec.ExtraFiles, spec2.ExtraFiles...)
	if len(spec2.Emulator) != 0 {
		spec.Emulator = spec2.Emulator
	}
	if spec2.FlashCommand != "" {
		spec.FlashCommand = spec2.FlashCommand
	}
	if spec2.GDB != "" {
		spec.GDB = spec2.GDB
	}
	if spec2.PortReset != "" {
		spec.PortReset = spec2.PortReset
	}
	if spec2.FlashMethod != "" {
		spec.FlashMethod = spec2.FlashMethod
	}
	if spec2.FlashVolume != "" {
		spec.FlashVolume = spec2.FlashVolume
	}
	if spec2.FlashFilename != "" {
		spec.FlashFilename = spec2.FlashFilename
	}
	if spec2.UF2FamilyID != "" {
		spec.UF2FamilyID = spec2.UF2FamilyID
	}
	if spec2.BinaryFormat != "" {
		spec.BinaryFormat = spec2.BinaryFormat
	}
	if spec2.OpenOCDInterface != "" {
		spec.OpenOCDInterface = spec2.OpenOCDInterface
	}
	if spec2.OpenOCDTarget != "" {
		spec.OpenOCDTarget = spec2.OpenOCDTarget
	}
	if spec2.OpenOCDTransport != "" {
		spec.OpenOCDTransport = spec2.OpenOCDTransport
	}
	if spec2.JLinkDevice != "" {
		spec.JLinkDevice = spec2.JLinkDevice
>>>>>>> 946184b8
	}

	appendField := func(dst reflect.Value, src reflect.Value) {
		dst.Set(reflect.AppendSlice(src, dst))
	}

	for i := 0; i < specType.NumField(); i++ {
		field := specType.Field(i)
		switch kind := field.Type.Kind(); kind {
		case reflect.String: // for strings, just copy the field of child to spec if not empty
			copyFieldIfNotEmpty(specValue.Field(i), childValue.Field(i))
		case reflect.Slice: // for slices... check if there is a tag for the field
			if tag, ok := field.Tag.Lookup("override"); ok {
				switch tag {
				case "copy":
					// copy the field of child to spec if not empty
					copyFieldIfNotEmpty(specValue.Field(i), childValue.Field(i))
				case "append":
					// or append the field of child to spec
					appendField(specValue.Field(i), childValue.Field(i))
				default:
					panic("override mode must be 'copy' or 'append' (default). I don't know how to '" + tag + "'.")
				}
			} else {
				// if no tag, then append the field of child to spec
				appendField(specValue.Field(i), childValue.Field(i))
			}
		default:
			panic("field must be a string or a slice. '" + kind.String() + "' is not expected.")
		}
	}
}

// load reads a target specification from the JSON in the given io.Reader. It
// may load more targets specified using the "inherits" property.
func (spec *TargetSpec) load(r io.Reader) error {
	err := json.NewDecoder(r).Decode(spec)
	if err != nil {
		return err
	}

	return nil
}

// loadFromGivenStr loads the TargetSpec from the given string that could be:
// - targets/ directory inside the compiler sources
// - a relative or absolute path to custom (project specific) target specification .json file;
//   the Inherits[] could contain the files from target folder (ex. stm32f4disco)
//   as well as path to custom files (ex. myAwesomeProject.json)
func (spec *TargetSpec) loadFromGivenStr(str string) error {
	path := ""
	if strings.HasSuffix(str, ".json") {
		path, _ = filepath.Abs(str)
	} else {
		path = filepath.Join(goenv.Get("TINYGOROOT"), "targets", strings.ToLower(str)+".json")
	}
	fp, err := os.Open(path)
	if err != nil {
		return err
	}
	defer fp.Close()
	return spec.load(fp)
}

// resolveInherits loads inherited targets, recursively.
func (spec *TargetSpec) resolveInherits() error {
	// First create a new spec with all the inherited properties.
	newSpec := &TargetSpec{}
	for _, name := range spec.Inherits {
		subtarget := &TargetSpec{}
		err := subtarget.loadFromGivenStr(name)
		if err != nil {
			return err
		}
		err = subtarget.resolveInherits()
		if err != nil {
			return err
		}
		newSpec.overrideProperties(subtarget)
	}

	// When all properties are loaded, make sure they are properly inherited.
	newSpec.overrideProperties(spec)
	*spec = *newSpec

	return nil
}

// Load a target specification.
func LoadTarget(target string) (*TargetSpec, error) {
	if target == "" {
		// Configure based on GOOS/GOARCH environment variables (falling back to
		// runtime.GOOS/runtime.GOARCH), and generate a LLVM target based on it.
		goos := goenv.Get("GOOS")
		goarch := goenv.Get("GOARCH")
		llvmos := goos
		llvmarch := map[string]string{
			"386":   "i386",
			"amd64": "x86_64",
			"arm64": "aarch64",
		}[goarch]
		if llvmarch == "" {
			llvmarch = goarch
		}
		target = llvmarch + "--" + llvmos
		if goarch == "arm" {
			target += "-gnueabihf"
		}
		return defaultTarget(goos, goarch, target)
	}

	// See whether there is a target specification for this target (e.g.
	// Arduino).
	spec := &TargetSpec{}
	err := spec.loadFromGivenStr(target)
	if err == nil {
		// Successfully loaded this target from a built-in .json file. Make sure
		// it includes all parents as specified in the "inherits" key.
		err = spec.resolveInherits()
		if err != nil {
			return nil, err
		}
		return spec, nil
	} else if !os.IsNotExist(err) {
		// Expected a 'file not found' error, got something else. Report it as
		// an error.
		return nil, err
	} else {
		// Load target from given triple, ignore GOOS/GOARCH environment
		// variables.
		tripleSplit := strings.Split(target, "-")
		if len(tripleSplit) < 3 {
			return nil, errors.New("expected a full LLVM target or a custom target in -target flag")
		}
		if tripleSplit[0] == "arm" {
			// LLVM and Clang have a different idea of what "arm" means, so
			// upgrade to a slightly more modern ARM. In fact, when you pass
			// --target=arm--linux-gnueabihf to Clang, it will convert that
			// internally to armv7-unknown-linux-gnueabihf. Changing the
			// architecture to armv7 will keep things consistent.
			tripleSplit[0] = "armv7"
		}
		goos := tripleSplit[2]
		if strings.HasPrefix(goos, "darwin") {
			goos = "darwin"
		}
		goarch := map[string]string{ // map from LLVM arch to Go arch
			"i386":    "386",
			"x86_64":  "amd64",
			"aarch64": "arm64",
			"armv7":   "arm",
		}[tripleSplit[0]]
		if goarch == "" {
			goarch = tripleSplit[0]
		}
		return defaultTarget(goos, goarch, strings.Join(tripleSplit, "-"))
	}
}

func defaultTarget(goos, goarch, triple string) (*TargetSpec, error) {
	// No target spec available. Use the default one, useful on most systems
	// with a regular OS.
	spec := TargetSpec{
		Triple:      triple,
		GOOS:        goos,
		GOARCH:      goarch,
		BuildTags:   []string{goos, goarch},
		Compiler:    "clang",
		Linker:      "cc",
		CFlags:      []string{"--target=" + triple},
		GDB:         "gdb",
		PortReset:   "false",
		FlashMethod: "native",
	}
	if goos == "darwin" {
		spec.LDFlags = append(spec.LDFlags, "-Wl,-dead_strip")
	} else {
		spec.LDFlags = append(spec.LDFlags, "-no-pie", "-Wl,--gc-sections") // WARNING: clang < 5.0 requires -nopie
	}
	if goarch != runtime.GOARCH {
		// Some educated guesses as to how to invoke helper programs.
		if goarch == "arm" && goos == "linux" {
			spec.CFlags = append(spec.CFlags, "--sysroot=/usr/arm-linux-gnueabihf")
			spec.Linker = "arm-linux-gnueabihf-gcc"
			spec.GDB = "arm-linux-gnueabihf-gdb"
			spec.Emulator = []string{"qemu-arm", "-L", "/usr/arm-linux-gnueabihf"}
		}
		if goarch == "arm64" && goos == "linux" {
			spec.CFlags = append(spec.CFlags, "--sysroot=/usr/aarch64-linux-gnu")
			spec.Linker = "aarch64-linux-gnu-gcc"
			spec.GDB = "aarch64-linux-gnu-gdb"
			spec.Emulator = []string{"qemu-aarch64", "-L", "/usr/aarch64-linux-gnu"}
		}
		if goarch == "386" {
			spec.CFlags = []string{"-m32"}
			spec.LDFlags = []string{"-m32"}
		}
	}
	return &spec, nil
}<|MERGE_RESOLUTION|>--- conflicted
+++ resolved
@@ -57,7 +57,6 @@
 	RelocationModel  string   `json:"relocation-model"`
 }
 
-<<<<<<< HEAD
 // overrideProperties overrides all properties that are set in child into itself using reflection.
 func (spec *TargetSpec) overrideProperties(child *TargetSpec) {
 	specType := reflect.TypeOf(spec).Elem()
@@ -68,95 +67,18 @@
 		if src.Len() > 0 {
 			dst.Set(src)
 		}
-=======
-// copyProperties copies all properties that are set in spec2 into itself.
-func (spec *TargetSpec) copyProperties(spec2 *TargetSpec) {
-	// TODO: simplify this using reflection? Inherits and BuildTags are special
-	// cases, but the rest can simply be copied if set.
-	spec.Inherits = append(spec.Inherits, spec2.Inherits...)
-	if spec2.Triple != "" {
-		spec.Triple = spec2.Triple
-	}
-	if spec2.CPU != "" {
-		spec.CPU = spec2.CPU
-	}
-	spec.Features = append(spec.Features, spec2.Features...)
-	if spec2.GOOS != "" {
-		spec.GOOS = spec2.GOOS
-	}
-	if spec2.GOARCH != "" {
-		spec.GOARCH = spec2.GOARCH
-	}
-	spec.BuildTags = append(spec.BuildTags, spec2.BuildTags...)
-	if spec2.GC != "" {
-		spec.GC = spec2.GC
-	}
-	if spec2.Scheduler != "" {
-		spec.Scheduler = spec2.Scheduler
-	}
-	if spec2.Compiler != "" {
-		spec.Compiler = spec2.Compiler
-	}
-	if spec2.Linker != "" {
-		spec.Linker = spec2.Linker
-	}
-	if spec2.RTLib != "" {
-		spec.RTLib = spec2.RTLib
-	}
-	if spec2.Libc != "" {
-		spec.Libc = spec2.Libc
-	}
-	if spec2.AutoStackSize != nil {
-		spec.AutoStackSize = spec2.AutoStackSize
-	}
-	if spec2.DefaultStackSize != 0 {
-		spec.DefaultStackSize = spec2.DefaultStackSize
-	}
-	spec.CFlags = append(spec.CFlags, spec2.CFlags...)
-	spec.LDFlags = append(spec.LDFlags, spec2.LDFlags...)
-	if spec2.LinkerScript != "" {
-		spec.LinkerScript = spec2.LinkerScript
-	}
-	spec.ExtraFiles = append(spec.ExtraFiles, spec2.ExtraFiles...)
-	if len(spec2.Emulator) != 0 {
-		spec.Emulator = spec2.Emulator
-	}
-	if spec2.FlashCommand != "" {
-		spec.FlashCommand = spec2.FlashCommand
-	}
-	if spec2.GDB != "" {
-		spec.GDB = spec2.GDB
-	}
-	if spec2.PortReset != "" {
-		spec.PortReset = spec2.PortReset
-	}
-	if spec2.FlashMethod != "" {
-		spec.FlashMethod = spec2.FlashMethod
-	}
-	if spec2.FlashVolume != "" {
-		spec.FlashVolume = spec2.FlashVolume
-	}
-	if spec2.FlashFilename != "" {
-		spec.FlashFilename = spec2.FlashFilename
-	}
-	if spec2.UF2FamilyID != "" {
-		spec.UF2FamilyID = spec2.UF2FamilyID
-	}
-	if spec2.BinaryFormat != "" {
-		spec.BinaryFormat = spec2.BinaryFormat
-	}
-	if spec2.OpenOCDInterface != "" {
-		spec.OpenOCDInterface = spec2.OpenOCDInterface
-	}
-	if spec2.OpenOCDTarget != "" {
-		spec.OpenOCDTarget = spec2.OpenOCDTarget
-	}
-	if spec2.OpenOCDTransport != "" {
-		spec.OpenOCDTransport = spec2.OpenOCDTransport
-	}
-	if spec2.JLinkDevice != "" {
-		spec.JLinkDevice = spec2.JLinkDevice
->>>>>>> 946184b8
+	}
+
+	copyUintIfNotZero := func(dst reflect.Value, src reflect.Value) {
+		if src.Uint() != 0 {
+			dst.Set(src)
+		}
+	}
+
+	copyPtrIfNotNil := func(dst reflect.Value, src reflect.Value) {
+		if !src.IsNil() {
+			dst.Set(src)
+		}
 	}
 
 	appendField := func(dst reflect.Value, src reflect.Value) {
@@ -168,6 +90,10 @@
 		switch kind := field.Type.Kind(); kind {
 		case reflect.String: // for strings, just copy the field of child to spec if not empty
 			copyFieldIfNotEmpty(specValue.Field(i), childValue.Field(i))
+		case reflect.Uint, reflect.Uint32, reflect.Uint64:
+			copyUintIfNotZero(specValue.Field(i), childValue.Field(i))
+		case reflect.Ptr:
+			copyPtrIfNotNil(specValue.Field(i), childValue.Field(i))
 		case reflect.Slice: // for slices... check if there is a tag for the field
 			if tag, ok := field.Tag.Lookup("override"); ok {
 				switch tag {
@@ -185,7 +111,7 @@
 				appendField(specValue.Field(i), childValue.Field(i))
 			}
 		default:
-			panic("field must be a string or a slice. '" + kind.String() + "' is not expected.")
+			panic("unknown field type : " + kind.String())
 		}
 	}
 }
