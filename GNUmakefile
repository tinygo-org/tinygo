
# aliases
all: tinygo

# Default build and source directories, as created by `make llvm-build`.
LLVM_BUILDDIR ?= llvm-build
LLVM_PROJECTDIR ?= llvm-project
CLANG_SRC ?= $(LLVM_PROJECTDIR)/clang
LLD_SRC ?= $(LLVM_PROJECTDIR)/lld

# Try to autodetect LLVM build tools.
# Versions are listed here in descending priority order.
LLVM_VERSIONS = 17 16 15
errifempty = $(if $(1),$(1),$(error $(2)))
detect = $(shell which $(call errifempty,$(firstword $(foreach p,$(2),$(shell command -v $(p) 2> /dev/null && echo $(p)))),failed to locate $(1) at any of: $(2)))
toolSearchPathsVersion = $(1)-$(2)
ifeq ($(shell uname -s),Darwin)
	# Also explicitly search Brew's copy, which is not in PATH by default.
	BREW_PREFIX := $(shell brew --prefix)
	toolSearchPathsVersion += $(BREW_PREFIX)/opt/llvm@$(2)/bin/$(1)-$(2) $(BREW_PREFIX)/opt/llvm@$(2)/bin/$(1)
endif
# First search for a custom built copy, then move on to explicitly version-tagged binaries, then just see if the tool is in path with its normal name.
findLLVMTool = $(call detect,$(1),$(abspath llvm-build/bin/$(1)) $(foreach ver,$(LLVM_VERSIONS),$(call toolSearchPathsVersion,$(1),$(ver))) $(1))
CLANG ?= $(call findLLVMTool,clang)
LLVM_AR ?= $(call findLLVMTool,llvm-ar)
LLVM_NM ?= $(call findLLVMTool,llvm-nm)

# Go binary and GOROOT to select
GO ?= go
export GOROOT = $(shell $(GO) env GOROOT)

# Flags to pass to go test.
GOTESTFLAGS ?=

# tinygo binary for tests
TINYGO ?= $(call detect,tinygo,tinygo $(CURDIR)/build/tinygo)

# Check for ccache if the user hasn't set it to on or off.
ifeq (, $(CCACHE))
    # Use CCACHE for LLVM if possible
    ifneq (, $(shell command -v ccache 2> /dev/null))
        CCACHE := ON
    else
        CCACHE := OFF
    endif
endif
LLVM_OPTION += '-DLLVM_CCACHE_BUILD=$(CCACHE)'

# Allow enabling LLVM assertions
ifeq (1, $(ASSERT))
    LLVM_OPTION += '-DLLVM_ENABLE_ASSERTIONS=ON'
else
    LLVM_OPTION += '-DLLVM_ENABLE_ASSERTIONS=OFF'
endif

# Enable AddressSanitizer
ifeq (1, $(ASAN))
    LLVM_OPTION += -DLLVM_USE_SANITIZER=Address
    CGO_LDFLAGS += -fsanitize=address
endif

ifeq (1, $(STATIC))
    # Build TinyGo as a fully statically linked binary (no dynamically loaded
    # libraries such as a libc). This is not supported with glibc which is used
    # on most major Linux distributions. However, it is supported in Alpine
    # Linux with musl.
    CGO_LDFLAGS += -static
    # Also set the thread stack size to 1MB. This is necessary on musl as the
    # default stack size is 128kB and LLVM uses more than that.
    # For more information, see:
    # https://wiki.musl-libc.org/functional-differences-from-glibc.html#Thread-stack-size
    CGO_LDFLAGS += -Wl,-z,stack-size=1048576
    # Build wasm-opt with static linking.
    # For details, see:
    # https://github.com/WebAssembly/binaryen/blob/version_102/.github/workflows/ci.yml#L181
    BINARYEN_OPTION += -DCMAKE_CXX_FLAGS="-static" -DCMAKE_C_FLAGS="-static"
endif

# Cross compiling support.
ifneq ($(CROSS),)
    CC = $(CROSS)-gcc
    CXX = $(CROSS)-g++
    LLVM_OPTION += \
        -DCMAKE_C_COMPILER=$(CC) \
        -DCMAKE_CXX_COMPILER=$(CXX) \
        -DLLVM_DEFAULT_TARGET_TRIPLE=$(CROSS) \
        -DCROSS_TOOLCHAIN_FLAGS_NATIVE="-UCMAKE_C_COMPILER;-UCMAKE_CXX_COMPILER"
    ifeq ($(CROSS), arm-linux-gnueabihf)
        # Assume we're building on a Debian-like distro, with QEMU installed.
        LLVM_CONFIG_PREFIX = qemu-arm -L /usr/arm-linux-gnueabihf/
        # The CMAKE_SYSTEM_NAME flag triggers cross compilation mode.
        LLVM_OPTION += \
            -DCMAKE_SYSTEM_NAME=Linux \
            -DLLVM_TARGET_ARCH=ARM
        GOENVFLAGS = GOARCH=arm CC=$(CC) CXX=$(CXX) CGO_ENABLED=1
        BINARYEN_OPTION += -DCMAKE_C_COMPILER=$(CC) -DCMAKE_CXX_COMPILER=$(CXX)
    else ifeq ($(CROSS), aarch64-linux-gnu)
        # Assume we're building on a Debian-like distro, with QEMU installed.
        LLVM_CONFIG_PREFIX = qemu-aarch64 -L /usr/aarch64-linux-gnu/
        # The CMAKE_SYSTEM_NAME flag triggers cross compilation mode.
        LLVM_OPTION += \
            -DCMAKE_SYSTEM_NAME=Linux \
            -DLLVM_TARGET_ARCH=AArch64
        GOENVFLAGS = GOARCH=arm64 CC=$(CC) CXX=$(CXX) CGO_ENABLED=1
        BINARYEN_OPTION += -DCMAKE_C_COMPILER=$(CC) -DCMAKE_CXX_COMPILER=$(CXX)
    else
        $(error Unknown cross compilation target: $(CROSS))
    endif
endif

.PHONY: all tinygo test $(LLVM_BUILDDIR) llvm-source clean fmt gen-device gen-device-nrf gen-device-nxp gen-device-avr gen-device-rp

LLVM_COMPONENTS = all-targets analysis asmparser asmprinter bitreader bitwriter codegen core coroutines coverage debuginfodwarf debuginfopdb executionengine frontendhlsl frontendopenmp instrumentation interpreter ipo irreader libdriver linker lto mc mcjit objcarcopts option profiledata scalaropts support target windowsdriver windowsmanifest

ifeq ($(OS),Windows_NT)
    EXE = .exe
    START_GROUP = -Wl,--start-group
    END_GROUP = -Wl,--end-group

    # PIC needs to be disabled for libclang to work.
    LLVM_OPTION += -DLLVM_ENABLE_PIC=OFF

    CGO_CPPFLAGS += -DCINDEX_NO_EXPORTS
    CGO_LDFLAGS += -static -static-libgcc -static-libstdc++
    CGO_LDFLAGS_EXTRA += -lversion

    USE_SYSTEM_BINARYEN ?= 1

else ifeq ($(shell uname -s),Darwin)
    MD5SUM ?= md5

    CGO_LDFLAGS += -lxar

    USE_SYSTEM_BINARYEN ?= 1

else ifeq ($(shell uname -s),FreeBSD)
    MD5SUM ?= md5
    START_GROUP = -Wl,--start-group
    END_GROUP = -Wl,--end-group
else
    START_GROUP = -Wl,--start-group
    END_GROUP = -Wl,--end-group
endif

# md5sum binary default, can be overridden by an environment variable
MD5SUM ?= md5sum

# Libraries that should be linked in for the statically linked Clang.
CLANG_LIB_NAMES = clangAnalysis clangAST clangASTMatchers clangBasic clangCodeGen clangCrossTU clangDriver clangDynamicASTMatchers clangEdit clangExtractAPI clangFormat clangFrontend clangFrontendTool clangHandleCXX clangHandleLLVM clangIndex clangLex clangParse clangRewrite clangRewriteFrontend clangSema clangSerialization clangSupport clangTooling clangToolingASTDiff clangToolingCore clangToolingInclusions
CLANG_LIBS = $(START_GROUP) $(addprefix -l,$(CLANG_LIB_NAMES)) $(END_GROUP) -lstdc++

# Libraries that should be linked in for the statically linked LLD.
LLD_LIB_NAMES = lldCOFF lldCommon lldELF lldMachO lldMinGW lldWasm
LLD_LIBS = $(START_GROUP) $(addprefix -l,$(LLD_LIB_NAMES)) $(END_GROUP)

# Other libraries that are needed to link TinyGo.
EXTRA_LIB_NAMES = LLVMInterpreter LLVMMCA LLVMRISCVTargetMCA LLVMX86TargetMCA

# All libraries to be built and linked with the tinygo binary (lib/lib*.a).
LIB_NAMES = clang $(CLANG_LIB_NAMES) $(LLD_LIB_NAMES) $(EXTRA_LIB_NAMES)

# These build targets appear to be the only ones necessary to build all TinyGo
# dependencies. Only building a subset significantly speeds up rebuilding LLVM.
# The Makefile rules convert a name like lldELF to lib/liblldELF.a to match the
# library path (for ninja).
# This list also includes a few tools that are necessary as part of the full
# TinyGo build.
NINJA_BUILD_TARGETS = clang llvm-config llvm-ar llvm-nm $(addprefix lib/lib,$(addsuffix .a,$(LIB_NAMES)))

# For static linking.
ifneq ("$(wildcard $(LLVM_BUILDDIR)/bin/llvm-config*)","")
    CGO_CPPFLAGS+=$(shell $(LLVM_CONFIG_PREFIX) $(LLVM_BUILDDIR)/bin/llvm-config --cppflags) -I$(abspath $(LLVM_BUILDDIR))/tools/clang/include -I$(abspath $(CLANG_SRC))/include -I$(abspath $(LLD_SRC))/include
    CGO_CXXFLAGS=-std=c++17
    CGO_LDFLAGS+=-L$(abspath $(LLVM_BUILDDIR)/lib) -lclang $(CLANG_LIBS) $(LLD_LIBS) $(shell $(LLVM_CONFIG_PREFIX) $(LLVM_BUILDDIR)/bin/llvm-config --ldflags --libs --system-libs $(LLVM_COMPONENTS)) -lstdc++ $(CGO_LDFLAGS_EXTRA)
endif

clean:
	@rm -rf build

FMT_PATHS = ./*.go builder cgo/*.go compiler interp loader src transform
fmt:
	@gofmt -l -w $(FMT_PATHS)
fmt-check:
	@unformatted=$$(gofmt -l $(FMT_PATHS)); [ -z "$$unformatted" ] && exit 0; echo "Unformatted:"; for fn in $$unformatted; do echo "  $$fn"; done; exit 1


gen-device: gen-device-avr gen-device-esp gen-device-nrf gen-device-sam gen-device-sifive gen-device-kendryte gen-device-nxp gen-device-rp
ifneq ($(STM32), 0)
gen-device: gen-device-stm32
endif

gen-device-avr:
	@if [ ! -e lib/avr/README.md ]; then echo "Submodules have not been downloaded. Please download them using:\n  git submodule update --init --recursive"; exit 1; fi
	$(GO) build -o ./build/gen-device-avr ./tools/gen-device-avr/
	./build/gen-device-avr lib/avr/packs/atmega src/device/avr/
	./build/gen-device-avr lib/avr/packs/tiny src/device/avr/
	@GO111MODULE=off $(GO) fmt ./src/device/avr

build/gen-device-svd: ./tools/gen-device-svd/*.go
	$(GO) build -o $@ ./tools/gen-device-svd/

gen-device-esp: build/gen-device-svd
	./build/gen-device-svd -source=https://github.com/posborne/cmsis-svd/tree/master/data/Espressif-Community -interrupts=software lib/cmsis-svd/data/Espressif-Community/ src/device/esp/
	./build/gen-device-svd -source=https://github.com/posborne/cmsis-svd/tree/master/data/Espressif -interrupts=software lib/cmsis-svd/data/Espressif/ src/device/esp/
	GO111MODULE=off $(GO) fmt ./src/device/esp

gen-device-nrf: build/gen-device-svd
	./build/gen-device-svd -source=https://github.com/NordicSemiconductor/nrfx/tree/master/mdk lib/nrfx/mdk/ src/device/nrf/
	GO111MODULE=off $(GO) fmt ./src/device/nrf

gen-device-nxp: build/gen-device-svd
	./build/gen-device-svd -source=https://github.com/posborne/cmsis-svd/tree/master/data/NXP lib/cmsis-svd/data/NXP/ src/device/nxp/
	GO111MODULE=off $(GO) fmt ./src/device/nxp

gen-device-sam: build/gen-device-svd
	./build/gen-device-svd -source=https://github.com/posborne/cmsis-svd/tree/master/data/Atmel lib/cmsis-svd/data/Atmel/ src/device/sam/
	GO111MODULE=off $(GO) fmt ./src/device/sam

gen-device-sifive: build/gen-device-svd
	./build/gen-device-svd -source=https://github.com/posborne/cmsis-svd/tree/master/data/SiFive-Community -interrupts=software lib/cmsis-svd/data/SiFive-Community/ src/device/sifive/
	GO111MODULE=off $(GO) fmt ./src/device/sifive

gen-device-kendryte: build/gen-device-svd
	./build/gen-device-svd -source=https://github.com/posborne/cmsis-svd/tree/master/data/Kendryte-Community -interrupts=software lib/cmsis-svd/data/Kendryte-Community/ src/device/kendryte/
	GO111MODULE=off $(GO) fmt ./src/device/kendryte

gen-device-stm32: build/gen-device-svd
	./build/gen-device-svd -source=https://github.com/tinygo-org/stm32-svd lib/stm32-svd/svd src/device/stm32/
	GO111MODULE=off $(GO) fmt ./src/device/stm32

gen-device-rp: build/gen-device-svd
	./build/gen-device-svd -source=https://github.com/posborne/cmsis-svd/tree/master/data/RaspberryPi lib/cmsis-svd/data/RaspberryPi/ src/device/rp/
	GO111MODULE=off $(GO) fmt ./src/device/rp

gen-device-renesas: build/gen-device-svd
	./build/gen-device-svd -source=https://github.com/tinygo-org/renesas-svd lib/renesas-svd/ src/device/renesas/
	GO111MODULE=off $(GO) fmt ./src/device/renesas

# Get LLVM sources.
$(LLVM_PROJECTDIR)/llvm:
	git clone -b xtensa_release_17.0.1 --depth=1 https://github.com/espressif/llvm-project $(LLVM_PROJECTDIR)
llvm-source: $(LLVM_PROJECTDIR)/llvm

# Configure LLVM.
TINYGO_SOURCE_DIR=$(shell pwd)
$(LLVM_BUILDDIR)/build.ninja:
	mkdir -p $(LLVM_BUILDDIR) && cd $(LLVM_BUILDDIR) && cmake -G Ninja $(TINYGO_SOURCE_DIR)/$(LLVM_PROJECTDIR)/llvm "-DLLVM_TARGETS_TO_BUILD=X86;ARM;AArch64;RISCV;WebAssembly" "-DLLVM_EXPERIMENTAL_TARGETS_TO_BUILD=AVR;Xtensa" -DCMAKE_BUILD_TYPE=Release -DLIBCLANG_BUILD_STATIC=ON -DLLVM_ENABLE_TERMINFO=OFF -DLLVM_ENABLE_ZLIB=OFF -DLLVM_ENABLE_ZSTD=OFF -DLLVM_ENABLE_LIBEDIT=OFF -DLLVM_ENABLE_Z3_SOLVER=OFF -DLLVM_ENABLE_OCAMLDOC=OFF -DLLVM_ENABLE_LIBXML2=OFF -DLLVM_ENABLE_PROJECTS="clang;lld" -DLLVM_TOOL_CLANG_TOOLS_EXTRA_BUILD=OFF -DCLANG_ENABLE_STATIC_ANALYZER=OFF -DCLANG_ENABLE_ARCMT=OFF $(LLVM_OPTION)

# Build LLVM.
$(LLVM_BUILDDIR): $(LLVM_BUILDDIR)/build.ninja
	cd $(LLVM_BUILDDIR) && ninja $(NINJA_BUILD_TARGETS)

ifneq ($(USE_SYSTEM_BINARYEN),1)
# Build Binaryen
.PHONY: binaryen
binaryen: build/wasm-opt$(EXE)
build/wasm-opt$(EXE):
	mkdir -p build
	cd lib/binaryen && cmake -G Ninja . -DBUILD_STATIC_LIB=ON $(BINARYEN_OPTION) && ninja bin/wasm-opt$(EXE)
	cp lib/binaryen/bin/wasm-opt$(EXE) build/wasm-opt$(EXE)
endif

# Build wasi-libc sysroot
.PHONY: wasi-libc
wasi-libc: lib/wasi-libc/sysroot/lib/wasm32-wasi/libc.a
lib/wasi-libc/sysroot/lib/wasm32-wasi/libc.a:
	@if [ ! -e lib/wasi-libc/Makefile ]; then echo "Submodules have not been downloaded. Please download them using:\n  git submodule update --init --recursive"; exit 1; fi
	cd lib/wasi-libc && $(MAKE) -j4 EXTRA_CFLAGS="-O2 -g -DNDEBUG -mnontrapping-fptoint -msign-ext" MALLOC_IMPL=none CC="$(CLANG)" AR=$(LLVM_AR) NM=$(LLVM_NM)

# Check for Node.js used during WASM tests.
NODEJS_VERSION := $(word 1,$(subst ., ,$(shell node -v | cut -c 2-)))
MIN_NODEJS_VERSION=18

.PHONY: check-nodejs-version
check-nodejs-version:
ifeq (, $(shell which node))
	@echo "Install NodeJS version 18+ to run tests."; exit 1;
endif
	@if [ $(NODEJS_VERSION) -lt $(MIN_NODEJS_VERSION) ]; then echo "Install NodeJS version 18+ to run tests."; exit 1; fi

# Build the Go compiler.
tinygo:
	@if [ ! -f "$(LLVM_BUILDDIR)/bin/llvm-config" ]; then echo "Fetch and build LLVM first by running:"; echo "  $(MAKE) llvm-source"; echo "  $(MAKE) $(LLVM_BUILDDIR)"; exit 1; fi
	CGO_CPPFLAGS="$(CGO_CPPFLAGS)" CGO_CXXFLAGS="$(CGO_CXXFLAGS)" CGO_LDFLAGS="$(CGO_LDFLAGS)" $(GOENVFLAGS) $(GO) build -buildmode exe -o build/tinygo$(EXE) -tags "byollvm osusergo" -ldflags="-X github.com/tinygo-org/tinygo/goenv.GitSha1=`git rev-parse --short HEAD`" .
test: wasi-libc check-nodejs-version
	CGO_CPPFLAGS="$(CGO_CPPFLAGS)" CGO_CXXFLAGS="$(CGO_CXXFLAGS)" CGO_LDFLAGS="$(CGO_LDFLAGS)" $(GO) test $(GOTESTFLAGS) -timeout=20m -buildmode exe -tags "byollvm osusergo" ./builder ./cgo ./compileopts ./compiler ./interp ./transform .

# Standard library packages that pass tests on darwin, linux, wasi, and windows, but take over a minute in wasi
TEST_PACKAGES_SLOW = \
	compress/bzip2 \
	crypto/dsa \
	index/suffixarray \

# Standard library packages that pass tests quickly on darwin, linux, wasi, and windows
TEST_PACKAGES_FAST = \
	compress/lzw \
	compress/zlib \
	container/heap \
	container/list \
	container/ring \
	crypto/des \
	crypto/md5 \
	crypto/rc4 \
	crypto/sha1 \
	crypto/sha256 \
	crypto/sha512 \
	debug/macho \
	embed/internal/embedtest \
	encoding \
	encoding/ascii85 \
	encoding/base32 \
	encoding/base64 \
	encoding/csv \
	encoding/hex \
	go/scanner \
	hash \
	hash/adler32 \
	hash/crc64 \
	hash/fnv \
	html \
	internal/itoa \
	internal/profile \
	math \
	math/cmplx \
	net/http/internal/ascii \
	net/mail \
	os \
	path \
	reflect \
	sync \
	testing \
	testing/iotest \
	text/scanner \
	unicode \
	unicode/utf16 \
	unicode/utf8 \
	$(nil)

# Assume this will go away before Go2, so only check minor version.
ifeq ($(filter $(shell $(GO) env GOVERSION | cut -f 2 -d.), 16 17 18), )
TEST_PACKAGES_FAST += crypto/internal/nistec/fiat
else
TEST_PACKAGES_FAST += crypto/elliptic/internal/fiat
endif

# archive/zip requires os.ReadAt, which is not yet supported on windows
# bytes requires mmap
# compress/flate appears to hang on wasi
# crypto/hmac fails on wasi, it exits with a "slice out of range" panic
# debug/plan9obj requires os.ReadAt, which is not yet supported on windows
# image requires recover(), which is not  yet supported on wasi
# io/ioutil requires os.ReadDir, which is not yet supported on windows or wasi
# mime/quotedprintable requires syscall.Faccessat
# strconv requires recover() which is not yet supported on wasi
# text/tabwriter requries recover(), which is not  yet supported on wasi
# text/template/parse requires recover(), which is not yet supported on wasi
# testing/fstest requires os.ReadDir, which is not yet supported on windows or wasi

# Additional standard library packages that pass tests on individual platforms
TEST_PACKAGES_LINUX := \
	archive/zip \
	bytes \
	compress/flate \
	crypto/hmac \
	debug/dwarf \
	debug/plan9obj \
	image \
	io/ioutil \
	mime/quotedprintable \
	net \
	strconv \
	testing/fstest \
	text/tabwriter \
	text/template/parse

TEST_PACKAGES_DARWIN := $(TEST_PACKAGES_LINUX)

TEST_PACKAGES_WINDOWS := \
	compress/flate \
	crypto/hmac \
	strconv \
	text/template/parse \
	$(nil)

# Report platforms on which each standard library package is known to pass tests
jointmp := $(shell echo /tmp/join.$$$$)
report-stdlib-tests-pass:
	@for t in $(TEST_PACKAGES_DARWIN); do echo "$$t darwin"; done | sort > $(jointmp).darwin
	@for t in $(TEST_PACKAGES_LINUX); do echo "$$t linux"; done | sort > $(jointmp).linux
	@for t in $(TEST_PACKAGES_FAST) $(TEST_PACKAGES_SLOW); do echo "$$t darwin linux wasi windows"; done | sort > $(jointmp).portable
	@join -a1 -a2 $(jointmp).darwin $(jointmp).linux | \
	join -a1 -a2 - $(jointmp).portable
	@rm $(jointmp).*

# Standard library packages that pass tests quickly on the current platform
ifeq ($(shell uname),Darwin)
TEST_PACKAGES_HOST := $(TEST_PACKAGES_FAST) $(TEST_PACKAGES_DARWIN)
TEST_IOFS := true
endif
ifeq ($(shell uname),Linux)
TEST_PACKAGES_HOST := $(TEST_PACKAGES_FAST) $(TEST_PACKAGES_LINUX)
TEST_IOFS := true
endif
ifeq ($(OS),Windows_NT)
TEST_PACKAGES_HOST := $(TEST_PACKAGES_FAST) $(TEST_PACKAGES_WINDOWS)
TEST_IOFS := false
endif

# Test known-working standard library packages.
# TODO: parallelize, and only show failing tests (no implied -v flag).
.PHONY: tinygo-test
tinygo-test:
	$(TINYGO) test $(TEST_PACKAGES_HOST) $(TEST_PACKAGES_SLOW)
	@# io/fs requires os.ReadDir, not yet supported on windows or wasi. It also
	@# requires a large stack-size. Hence, io/fs is only run conditionally.
	@# For more details, see the comments on issue #3143.
ifeq ($(TEST_IOFS),true)
	$(TINYGO) test -stack-size=6MB io/fs
endif
tinygo-test-fast:
	$(TINYGO) test $(TEST_PACKAGES_HOST)
tinygo-bench:
	$(TINYGO) test -bench . $(TEST_PACKAGES_HOST) $(TEST_PACKAGES_SLOW)
tinygo-bench-fast:
	$(TINYGO) test -bench . $(TEST_PACKAGES_HOST)

# Same thing, except for wasi rather than the current platform.
tinygo-test-wasi:
	$(TINYGO) test -target wasi $(TEST_PACKAGES_FAST) $(TEST_PACKAGES_SLOW) ./tests/runtime_wasi
tinygo-test-wasip1:
	GOOS=wasip1 GOARCH=wasm $(TINYGO) test $(TEST_PACKAGES_FAST) $(TEST_PACKAGES_SLOW) ./tests/runtime_wasi
tinygo-test-wasi-fast:
	$(TINYGO) test -target wasi $(TEST_PACKAGES_FAST) ./tests/runtime_wasi
tinygo-test-wasip1-fast:
	GOOS=wasip1 GOARCH=wasm $(TINYGO) test $(TEST_PACKAGES_FAST) ./tests/runtime_wasi
tinygo-bench-wasi:
	$(TINYGO) test -target wasi -bench . $(TEST_PACKAGES_FAST) $(TEST_PACKAGES_SLOW)
tinygo-bench-wasi-fast:
	$(TINYGO) test -target wasi -bench . $(TEST_PACKAGES_FAST)

# Test external packages in a large corpus.
test-corpus:
	CGO_CPPFLAGS="$(CGO_CPPFLAGS)" CGO_CXXFLAGS="$(CGO_CXXFLAGS)" CGO_LDFLAGS="$(CGO_LDFLAGS)" $(GO) test $(GOTESTFLAGS) -timeout=1h -buildmode exe -tags byollvm -run TestCorpus . -corpus=testdata/corpus.yaml
test-corpus-fast:
	CGO_CPPFLAGS="$(CGO_CPPFLAGS)" CGO_CXXFLAGS="$(CGO_CXXFLAGS)" CGO_LDFLAGS="$(CGO_LDFLAGS)" $(GO) test $(GOTESTFLAGS) -timeout=1h -buildmode exe -tags byollvm -run TestCorpus -short . -corpus=testdata/corpus.yaml
test-corpus-wasi: wasi-libc
	CGO_CPPFLAGS="$(CGO_CPPFLAGS)" CGO_CXXFLAGS="$(CGO_CXXFLAGS)" CGO_LDFLAGS="$(CGO_LDFLAGS)" $(GO) test $(GOTESTFLAGS) -timeout=1h -buildmode exe -tags byollvm -run TestCorpus . -corpus=testdata/corpus.yaml -target=wasi

tinygo-baremetal:
	# Regression tests that run on a baremetal target and don't fit in either main_test.go or smoketest.
	# regression test for #2666: e.g. encoding/hex must pass on baremetal
	$(TINYGO) test -target cortex-m-qemu encoding/hex

.PHONY: smoketest
smoketest:
	$(TINYGO) version
	$(TINYGO) targets > /dev/null
	# regression test for #2892
	cd tests/testing/recurse && ($(TINYGO) test ./... > recurse.log && cat recurse.log && test $$(wc -l < recurse.log) = 2 && rm recurse.log)
	# compile-only platform-independent examples
	cd tests/text/template/smoke && $(TINYGO) test -c && rm -f smoke.test
	# regression test for #2563
	cd tests/os/smoke && $(TINYGO) test -c -target=pybadge && rm smoke.test
	# test all examples (except pwm)
	$(TINYGO) build -size short -o test.hex -target=pca10040            examples/blinky1
	@$(MD5SUM) test.hex
	$(TINYGO) build -size short -o test.hex -target=pca10040            examples/adc
	@$(MD5SUM) test.hex
	$(TINYGO) build -size short -o test.hex -target=pca10040            examples/blinkm
	@$(MD5SUM) test.hex
	$(TINYGO) build -size short -o test.hex -target=pca10040            examples/blinky2
	@$(MD5SUM) test.hex
	$(TINYGO) build -size short -o test.hex -target=pca10040            examples/button
	@$(MD5SUM) test.hex
	$(TINYGO) build -size short -o test.hex -target=pca10040            examples/button2
	@$(MD5SUM) test.hex
	$(TINYGO) build -size short -o test.hex -target=pca10040            examples/echo
	@$(MD5SUM) test.hex
	$(TINYGO) build -size short -o test.hex -target=pca10040            examples/echo2
	@$(MD5SUM) test.hex
	$(TINYGO) build -size short -o test.hex -target=circuitplay-express examples/i2s
	@$(MD5SUM) test.hex
	$(TINYGO) build -size short -o test.hex -target=pca10040            examples/mcp3008
	@$(MD5SUM) test.hex
	$(TINYGO) build -size short -o test.hex -target=pca10040            examples/memstats
	@$(MD5SUM) test.hex
	$(TINYGO) build -size short -o test.hex -target=microbit            examples/microbit-blink
	@$(MD5SUM) test.hex
	$(TINYGO) build -size short -o test.hex -target=pca10040            examples/pininterrupt
	@$(MD5SUM) test.hex
	$(TINYGO) build -size short -o test.hex -target=nano-rp2040         examples/rtcinterrupt
	@$(MD5SUM) test.hex
	$(TINYGO) build -size short -o test.hex -target=pca10040            examples/serial
	@$(MD5SUM) test.hex
	$(TINYGO) build -size short -o test.hex -target=pca10040            examples/systick
	@$(MD5SUM) test.hex
	$(TINYGO) build -size short -o test.hex -target=pca10040            examples/test
	@$(MD5SUM) test.hex
	$(TINYGO) build -size short -o test.hex -target=pca10040            examples/time-offset
	@$(MD5SUM) test.hex
	$(TINYGO) build -size short -o test.hex -target=wioterminal         examples/hid-mouse
	@$(MD5SUM) test.hex
	$(TINYGO) build -size short -o test.hex -target=wioterminal         examples/hid-keyboard
	@$(MD5SUM) test.hex
	$(TINYGO) build -size short -o test.hex -target=feather-rp2040      examples/i2c-target
	@$(MD5SUM) test.hex
	$(TINYGO) build -size short -o test.hex -target=feather-rp2040      examples/watchdog
	@$(MD5SUM) test.hex
	$(TINYGO) build -size short -o test.hex -target=feather-rp2040      examples/device-id
	@$(MD5SUM) test.hex
	# test simulated boards on play.tinygo.org
ifneq ($(WASM), 0)
	$(TINYGO) build -size short -o test.wasm -tags=arduino              examples/blinky1
	@$(MD5SUM) test.wasm
	$(TINYGO) build -size short -o test.wasm -tags=hifive1b             examples/blinky1
	@$(MD5SUM) test.wasm
	$(TINYGO) build -size short -o test.wasm -tags=reelboard            examples/blinky1
	@$(MD5SUM) test.wasm
	$(TINYGO) build -size short -o test.wasm -tags=microbit             examples/microbit-blink
	@$(MD5SUM) test.wasm
	$(TINYGO) build -size short -o test.wasm -tags=circuitplay_express  examples/blinky1
	@$(MD5SUM) test.wasm
	$(TINYGO) build -size short -o test.wasm -tags=circuitplay_bluefruit examples/blinky1
	@$(MD5SUM) test.wasm
	$(TINYGO) build -size short -o test.wasm -tags=mch2022              examples/serial
	@$(MD5SUM) test.wasm
endif
	# test all targets/boards
	$(TINYGO) build -size short -o test.hex -target=pca10040-s132v6     examples/blinky1
	@$(MD5SUM) test.hex
	$(TINYGO) build -size short -o test.hex -target=microbit            examples/echo
	@$(MD5SUM) test.hex
	$(TINYGO) build -size short -o test.hex -target=microbit-s110v8     examples/echo
	@$(MD5SUM) test.hex
	$(TINYGO) build -size short -o test.hex -target=microbit-v2         examples/microbit-blink
	@$(MD5SUM) test.hex
	$(TINYGO) build -size short -o test.hex -target=microbit-v2-s113v7  examples/microbit-blink
	@$(MD5SUM) test.hex
	$(TINYGO) build -size short -o test.hex -target=nrf52840-mdk        examples/blinky1
	@$(MD5SUM) test.hex
	$(TINYGO) build -size short -o test.hex -target=pca10031            examples/blinky1
	@$(MD5SUM) test.hex
	$(TINYGO) build -size short -o test.hex -target=reelboard           examples/blinky1
	@$(MD5SUM) test.hex
	$(TINYGO) build -size short -o test.hex -target=reelboard           examples/blinky2
	@$(MD5SUM) test.hex
	$(TINYGO) build -size short -o test.hex -target=pca10056            examples/blinky1
	@$(MD5SUM) test.hex
	$(TINYGO) build -size short -o test.hex -target=pca10056            examples/blinky2
	@$(MD5SUM) test.hex
	$(TINYGO) build -size short -o test.hex -target=pca10059            examples/blinky1
	@$(MD5SUM) test.hex
	$(TINYGO) build -size short -o test.hex -target=pca10059            examples/blinky2
	@$(MD5SUM) test.hex
	$(TINYGO) build -size short -o test.hex -target=bluemicro840        examples/blinky2
	@$(MD5SUM) test.hex
	$(TINYGO) build -size short -o test.hex -target=itsybitsy-m0        examples/blinky1
	@$(MD5SUM) test.hex
	$(TINYGO) build -size short -o test.hex -target=feather-m0          examples/blinky1
	@$(MD5SUM) test.hex
	$(TINYGO) build -size short -o test.hex -target=trinket-m0          examples/blinky1
	@$(MD5SUM) test.hex
	$(TINYGO) build -size short -o test.hex -target=gemma-m0            examples/blinky1
	@$(MD5SUM) test.hex
	$(TINYGO) build -size short -o test.hex -target=circuitplay-express examples/blinky1
	@$(MD5SUM) test.hex
	$(TINYGO) build -size short -o test.hex -target=circuitplay-bluefruit examples/blinky1
	@$(MD5SUM) test.hex
	$(TINYGO) build -size short -o test.hex -target=circuitplay-express examples/i2s
	@$(MD5SUM) test.hex
	$(TINYGO) build -size short -o test.hex -target=clue-alpha          examples/blinky1
	@$(MD5SUM) test.hex
	$(TINYGO) build -size short -o test.gba -target=gameboy-advance     examples/gba-display
	@$(MD5SUM) test.gba
	$(TINYGO) build -size short -o test.hex -target=grandcentral-m4     examples/blinky1
	@$(MD5SUM) test.hex
	$(TINYGO) build -size short -o test.hex -target=itsybitsy-m4        examples/blinky1
	@$(MD5SUM) test.hex
	$(TINYGO) build -size short -o test.hex -target=feather-m4          examples/blinky1
	@$(MD5SUM) test.hex
	$(TINYGO) build -size short -o test.hex -target=matrixportal-m4     examples/blinky1
	@$(MD5SUM) test.hex
	$(TINYGO) build -size short -o test.hex -target=pybadge             examples/blinky1
	@$(MD5SUM) test.hex
	$(TINYGO) build -size short -o test.hex -target=metro-m4-airlift    examples/blinky1
	@$(MD5SUM) test.hex
	$(TINYGO) build -size short -o test.hex -target=pyportal            examples/blinky1
	@$(MD5SUM) test.hex
	$(TINYGO) build -size short -o test.hex -target=particle-argon      examples/blinky1
	@$(MD5SUM) test.hex
	$(TINYGO) build -size short -o test.hex -target=particle-boron      examples/blinky1
	@$(MD5SUM) test.hex
	$(TINYGO) build -size short -o test.hex -target=particle-xenon      examples/blinky1
	@$(MD5SUM) test.hex
	$(TINYGO) build -size short -o test.hex -target=pinetime            examples/blinky1
	@$(MD5SUM) test.hex
	$(TINYGO) build -size short -o test.hex -target=x9pro               examples/blinky1
	@$(MD5SUM) test.hex
	$(TINYGO) build -size short -o test.hex -target=pca10056-s140v7     examples/blinky1
	@$(MD5SUM) test.hex
	$(TINYGO) build -size short -o test.hex -target=reelboard-s140v7    examples/blinky1
	@$(MD5SUM) test.hex
	$(TINYGO) build -size short -o test.hex -target=wioterminal         examples/blinky1
	@$(MD5SUM) test.hex
	$(TINYGO) build -size short -o test.hex -target=pygamer             examples/blinky1
	@$(MD5SUM) test.hex
	$(TINYGO) build -size short -o test.hex -target=xiao                examples/blinky1
	@$(MD5SUM) test.hex
	$(TINYGO) build -size short -o test.hex -target=circuitplay-express examples/dac
	@$(MD5SUM) test.hex
	$(TINYGO) build -size short -o test.hex -target=pyportal            examples/dac
	@$(MD5SUM) test.hex
	$(TINYGO) build -size short -o test.hex -target=feather-nrf52840  	examples/blinky1
	@$(MD5SUM) test.hex
	$(TINYGO) build -size short -o test.hex -target=feather-nrf52840-sense examples/blinky1
	@$(MD5SUM) test.hex
	$(TINYGO) build -size short -o test.hex -target=itsybitsy-nrf52840  examples/blinky1
	@$(MD5SUM) test.hex
	$(TINYGO) build -size short -o test.hex -target=qtpy                examples/serial
	@$(MD5SUM) test.hex
	$(TINYGO) build -size short -o test.hex -target=teensy41            examples/blinky1
	@$(MD5SUM) test.hex
	$(TINYGO) build -size short -o test.hex -target=teensy40            examples/blinky1
	@$(MD5SUM) test.hex
	$(TINYGO) build -size short -o test.hex -target=teensy36            examples/blinky1
	@$(MD5SUM) test.hex
	$(TINYGO) build -size short -o test.hex -target=p1am-100            examples/blinky1
	@$(MD5SUM) test.hex
	$(TINYGO) build -size short -o test.hex -target=atsame54-xpro       examples/blinky1
	@$(MD5SUM) test.hex
	$(TINYGO) build -size short -o test.hex -target=atsame54-xpro       examples/can
	@$(MD5SUM) test.hex
	$(TINYGO) build -size short -o test.hex -target=feather-m4-can      examples/blinky1
	@$(MD5SUM) test.hex
	$(TINYGO) build -size short -o test.hex -target=feather-m4-can      examples/caninterrupt
	@$(MD5SUM) test.hex
	$(TINYGO) build -size short -o test.hex -target=arduino-nano33      examples/blinky1
	@$(MD5SUM) test.hex
	$(TINYGO) build -size short -o test.hex -target=arduino-mkrwifi1010 examples/blinky1
	@$(MD5SUM) test.hex
	$(TINYGO) build -size short -o test.hex -target=pico                examples/blinky1
	@$(MD5SUM) test.hex
	$(TINYGO) build -size short -o test.hex -target=nano-33-ble         examples/blinky1
	@$(MD5SUM) test.hex
	$(TINYGO) build -size short -o test.hex -target=nano-rp2040         examples/blinky1
	@$(MD5SUM) test.hex
	$(TINYGO) build -size short -o test.hex -target=feather-rp2040 		examples/blinky1
	@$(MD5SUM) test.hex
	$(TINYGO) build -size short -o test.hex -target=qtpy-rp2040         examples/echo
	@$(MD5SUM) test.hex
	$(TINYGO) build -size short -o test.hex -target=kb2040              examples/echo
	@$(MD5SUM) test.hex
	$(TINYGO) build -size short -o test.hex -target=macropad-rp2040 	examples/blinky1
	@$(MD5SUM) test.hex
	$(TINYGO) build -size short -o test.hex -target=badger2040          examples/blinky1
	@$(MD5SUM) test.hex
	$(TINYGO) build -size short -o test.hex -target=tufty2040           examples/blinky1
	@$(MD5SUM) test.hex
	$(TINYGO) build -size short -o test.hex -target=thingplus-rp2040    examples/blinky1
	@$(MD5SUM) test.hex
	$(TINYGO) build -size short -o test.hex -target=xiao-rp2040         examples/blinky1
	@$(MD5SUM) test.hex
	$(TINYGO) build -size short -o test.hex -target=waveshare-rp2040-zero examples/echo
	@$(MD5SUM) test.hex
	$(TINYGO) build -size short -o test.hex -target=challenger-rp2040    examples/blinky1
	@$(MD5SUM) test.hex
	$(TINYGO) build -size short -o test.hex -target=trinkey-qt2040      examples/temp
	@$(MD5SUM) test.hex
	$(TINYGO) build -size short -o test.hex -target=gopher-badge      examples/blinky1
	@$(MD5SUM) test.hex
	$(TINYGO) build -size short -o test.hex -target=ae-rp2040           examples/echo
	@$(MD5SUM) test.hex
<<<<<<< HEAD
	$(TINYGO) build -size short -o test.hex -target=waveshare-rp2040-lora examples/blinky1
	@$(MD5SUM) test.hex
	$(TINYGO) build -size short -o test.hex -target=waveshare-rp2040-plus examples/blinky1
=======
	$(TINYGO) build -size short -o test.hex -target=thumby              examples/echo
>>>>>>> 6061f3db
	@$(MD5SUM) test.hex
	# test pwm
	$(TINYGO) build -size short -o test.hex -target=itsybitsy-m0        examples/pwm
	@$(MD5SUM) test.hex
	$(TINYGO) build -size short -o test.hex -target=itsybitsy-m4        examples/pwm
	@$(MD5SUM) test.hex
	$(TINYGO) build -size short -o test.hex -target=feather-m4          examples/pwm
	@$(MD5SUM) test.hex
	# test usb
	$(TINYGO) build -size short -o test.hex -target=feather-nrf52840    examples/hid-keyboard
	@$(MD5SUM) test.hex
	$(TINYGO) build -size short -o test.hex -target=circuitplay-express examples/hid-keyboard
	@$(MD5SUM) test.hex
	$(TINYGO) build -size short -o test.hex -target=feather-nrf52840    examples/usb-midi
	@$(MD5SUM) test.hex
	$(TINYGO) build -size short -o test.hex -target=nrf52840-s140v6-uf2-generic	examples/serial
	@$(MD5SUM) test.hex
ifneq ($(STM32), 0)
	$(TINYGO) build -size short -o test.hex -target=bluepill            examples/blinky1
	@$(MD5SUM) test.hex
	$(TINYGO) build -size short -o test.hex -target=feather-stm32f405   examples/blinky1
	@$(MD5SUM) test.hex
	$(TINYGO) build -size short -o test.hex -target=lgt92               examples/blinky1
	@$(MD5SUM) test.hex
	$(TINYGO) build -size short -o test.hex -target=nucleo-f103rb       examples/blinky1
	@$(MD5SUM) test.hex
	$(TINYGO) build -size short -o test.hex -target=nucleo-f722ze       examples/blinky1
	@$(MD5SUM) test.hex
	$(TINYGO) build -size short -o test.hex -target=nucleo-l031k6       examples/blinky1
	@$(MD5SUM) test.hex
	$(TINYGO) build -size short -o test.hex -target=nucleo-l432kc       examples/blinky1
	@$(MD5SUM) test.hex
	$(TINYGO) build -size short -o test.hex -target=nucleo-l552ze       examples/blinky1
	@$(MD5SUM) test.hex
	$(TINYGO) build -size short -o test.hex -target=nucleo-wl55jc       examples/blinky1
	@$(MD5SUM) test.hex
	$(TINYGO) build -size short -o test.hex -target=stm32f4disco        examples/blinky1
	@$(MD5SUM) test.hex
	$(TINYGO) build -size short -o test.hex -target=stm32f4disco        examples/blinky2
	@$(MD5SUM) test.hex
	$(TINYGO) build -size short -o test.hex -target=stm32f4disco-1      examples/blinky1
	@$(MD5SUM) test.hex
	$(TINYGO) build -size short -o test.hex -target=stm32f4disco-1      examples/pwm
	@$(MD5SUM) test.hex
	$(TINYGO) build -size short -o test.hex -target=stm32f469disco      examples/blinky1
	@$(MD5SUM) test.hex
	$(TINYGO) build -size short -o test.hex -target=lorae5              examples/blinky1
	@$(MD5SUM) test.hex
	$(TINYGO) build -size short -o test.hex -target=swan                examples/blinky1
	@$(MD5SUM) test.hex
	$(TINYGO) build -size short -o test.hex -target=mksnanov3           examples/blinky1
	@$(MD5SUM) test.hex
endif
	$(TINYGO) build -size short -o test.hex -target=atmega328pb         examples/blinkm
	@$(MD5SUM) test.hex
	$(TINYGO) build -size short -o test.hex -target=atmega1284p         examples/serial
	@$(MD5SUM) test.hex
	$(TINYGO) build -size short -o test.hex -target=arduino             examples/blinky1
	@$(MD5SUM) test.hex
	$(TINYGO) build -size short -o test.hex -target=arduino-leonardo    examples/blinky1
	@$(MD5SUM) test.hex
	$(TINYGO) build -size short -o test.hex -target=arduino             examples/pwm
	@$(MD5SUM) test.hex
	$(TINYGO) build -size short -o test.hex -target=arduino -scheduler=tasks  examples/blinky1
	@$(MD5SUM) test.hex
	$(TINYGO) build -size short -o test.hex -target=arduino-mega1280    examples/blinky1
	@$(MD5SUM) test.hex
	$(TINYGO) build -size short -o test.hex -target=arduino-mega1280    examples/pwm
	@$(MD5SUM) test.hex
	$(TINYGO) build -size short -o test.hex -target=arduino-nano        examples/blinky1
	@$(MD5SUM) test.hex
	$(TINYGO) build -size short -o test.hex -target=attiny1616          examples/empty
	@$(MD5SUM) test.hex
	$(TINYGO) build -size short -o test.hex -target=digispark           examples/blinky1
	@$(MD5SUM) test.hex
	$(TINYGO) build -size short -o test.hex -target=digispark -gc=leaking examples/blinky1
	@$(MD5SUM) test.hex
ifneq ($(XTENSA), 0)
	$(TINYGO) build -size short -o test.bin -target=esp32-mini32      	examples/blinky1
	@$(MD5SUM) test.bin
	$(TINYGO) build -size short -o test.bin -target=nodemcu             examples/blinky1
	@$(MD5SUM) test.bin
	$(TINYGO) build -size short -o test.bin -target m5stack-core2       examples/serial
	@$(MD5SUM) test.bin
	$(TINYGO) build -size short -o test.bin -target m5stack             examples/serial
	@$(MD5SUM) test.bin
	$(TINYGO) build -size short -o test.bin -target m5stick-c           examples/serial
	@$(MD5SUM) test.bin
	$(TINYGO) build -size short -o test.bin -target mch2022             examples/serial
	@$(MD5SUM) test.bin
endif
	$(TINYGO) build -size short -o test.bin -target=qtpy-esp32c3        examples/serial
	@$(MD5SUM) test.bin
	$(TINYGO) build -size short -o test.bin -target=m5stamp-c3          examples/serial
	@$(MD5SUM) test.bin
	$(TINYGO) build -size short -o test.bin -target=xiao-esp32c3        examples/serial
	@$(MD5SUM) test.bin
	$(TINYGO) build -size short -o test.hex -target=hifive1b            examples/blinky1
	@$(MD5SUM) test.hex
	$(TINYGO) build -size short -o test.hex -target=maixbit             examples/blinky1
	@$(MD5SUM) test.hex
ifneq ($(WASM), 0)
	$(TINYGO) build -size short -o wasm.wasm -target=wasm               examples/wasm/export
	$(TINYGO) build -size short -o wasm.wasm -target=wasm               examples/wasm/main
	$(TINYGO) build -size short -o wasm.wasm -target=wasm-unknown       examples/hello-wasm-unknown
endif
	# test various compiler flags
	$(TINYGO) build -size short -o test.hex -target=pca10040 -gc=none -scheduler=none examples/blinky1
	@$(MD5SUM) test.hex
	$(TINYGO) build -size short -o test.hex -target=pca10040 -opt=1     examples/blinky1
	@$(MD5SUM) test.hex
	$(TINYGO) build -size short -o test.hex -target=pca10040 -serial=none examples/echo
	@$(MD5SUM) test.hex
	$(TINYGO) build -size short -o test.hex -target=pca10040 -serial=rtt examples/echo
	@$(MD5SUM) test.hex
	$(TINYGO) build             -o test.nro -target=nintendoswitch      examples/serial
	@$(MD5SUM) test.nro
	$(TINYGO) build -size short -o test.hex -target=pca10040 -opt=0     ./testdata/stdlib.go
	@$(MD5SUM) test.hex
	GOOS=linux GOARCH=arm $(TINYGO) build -size short -o test.elf       ./testdata/cgo
	GOOS=windows GOARCH=amd64 $(TINYGO) build -size short -o test.exe   ./testdata/cgo
	GOOS=windows GOARCH=arm64 $(TINYGO) build -size short -o test.exe   ./testdata/cgo
	GOOS=darwin GOARCH=amd64 $(TINYGO) build  -size short -o test       ./testdata/cgo
	GOOS=darwin GOARCH=arm64 $(TINYGO) build  -size short -o test       ./testdata/cgo
ifneq ($(OS),Windows_NT)
	# TODO: this does not yet work on Windows. Somehow, unused functions are
	# not garbage collected.
	$(TINYGO) build -o test.elf -gc=leaking -scheduler=none examples/serial
endif


wasmtest:
	$(GO) test ./tests/wasm

build/release: tinygo gen-device wasi-libc $(if $(filter 1,$(USE_SYSTEM_BINARYEN)),,binaryen)
	@mkdir -p build/release/tinygo/bin
	@mkdir -p build/release/tinygo/lib/clang/include
	@mkdir -p build/release/tinygo/lib/CMSIS/CMSIS
	@mkdir -p build/release/tinygo/lib/macos-minimal-sdk
	@mkdir -p build/release/tinygo/lib/mingw-w64/mingw-w64-crt/lib-common
	@mkdir -p build/release/tinygo/lib/mingw-w64/mingw-w64-headers/defaults
	@mkdir -p build/release/tinygo/lib/musl/arch
	@mkdir -p build/release/tinygo/lib/musl/crt
	@mkdir -p build/release/tinygo/lib/musl/src
	@mkdir -p build/release/tinygo/lib/nrfx
	@mkdir -p build/release/tinygo/lib/picolibc/newlib/libc
	@mkdir -p build/release/tinygo/lib/picolibc/newlib/libm
	@mkdir -p build/release/tinygo/lib/wasi-libc
	@mkdir -p build/release/tinygo/pkg/thumbv6m-unknown-unknown-eabi-cortex-m0
	@mkdir -p build/release/tinygo/pkg/thumbv6m-unknown-unknown-eabi-cortex-m0plus
	@mkdir -p build/release/tinygo/pkg/thumbv7em-unknown-unknown-eabi-cortex-m4
	@echo copying source files
	@cp -p  build/tinygo$(EXE)           build/release/tinygo/bin
ifneq ($(USE_SYSTEM_BINARYEN),1)
	@cp -p  build/wasm-opt$(EXE)         build/release/tinygo/bin
endif
	@cp -p $(abspath $(CLANG_SRC))/lib/Headers/*.h build/release/tinygo/lib/clang/include
	@cp -rp lib/CMSIS/CMSIS/Include      build/release/tinygo/lib/CMSIS/CMSIS
	@cp -rp lib/CMSIS/README.md          build/release/tinygo/lib/CMSIS
	@cp -rp lib/macos-minimal-sdk/*      build/release/tinygo/lib/macos-minimal-sdk
	@cp -rp lib/musl/arch/aarch64        build/release/tinygo/lib/musl/arch
	@cp -rp lib/musl/arch/arm            build/release/tinygo/lib/musl/arch
	@cp -rp lib/musl/arch/generic        build/release/tinygo/lib/musl/arch
	@cp -rp lib/musl/arch/i386           build/release/tinygo/lib/musl/arch
	@cp -rp lib/musl/arch/x86_64         build/release/tinygo/lib/musl/arch
	@cp -rp lib/musl/crt/crt1.c          build/release/tinygo/lib/musl/crt
	@cp -rp lib/musl/COPYRIGHT           build/release/tinygo/lib/musl
	@cp -rp lib/musl/include             build/release/tinygo/lib/musl
	@cp -rp lib/musl/src/env             build/release/tinygo/lib/musl/src
	@cp -rp lib/musl/src/errno           build/release/tinygo/lib/musl/src
	@cp -rp lib/musl/src/exit            build/release/tinygo/lib/musl/src
	@cp -rp lib/musl/src/include         build/release/tinygo/lib/musl/src
	@cp -rp lib/musl/src/internal        build/release/tinygo/lib/musl/src
	@cp -rp lib/musl/src/legacy          build/release/tinygo/lib/musl/src
	@cp -rp lib/musl/src/linux           build/release/tinygo/lib/musl/src
	@cp -rp lib/musl/src/malloc          build/release/tinygo/lib/musl/src
	@cp -rp lib/musl/src/mman            build/release/tinygo/lib/musl/src
	@cp -rp lib/musl/src/math            build/release/tinygo/lib/musl/src
	@cp -rp lib/musl/src/signal          build/release/tinygo/lib/musl/src
	@cp -rp lib/musl/src/stdio           build/release/tinygo/lib/musl/src
	@cp -rp lib/musl/src/string          build/release/tinygo/lib/musl/src
	@cp -rp lib/musl/src/thread          build/release/tinygo/lib/musl/src
	@cp -rp lib/musl/src/time            build/release/tinygo/lib/musl/src
	@cp -rp lib/musl/src/unistd          build/release/tinygo/lib/musl/src
	@cp -rp lib/mingw-w64/mingw-w64-crt/def-include                 build/release/tinygo/lib/mingw-w64/mingw-w64-crt
	@cp -rp lib/mingw-w64/mingw-w64-crt/lib-common/api-ms-win-crt-* build/release/tinygo/lib/mingw-w64/mingw-w64-crt/lib-common
	@cp -rp lib/mingw-w64/mingw-w64-crt/lib-common/kernel32.def.in  build/release/tinygo/lib/mingw-w64/mingw-w64-crt/lib-common
	@cp -rp lib/mingw-w64/mingw-w64-headers/crt/                    build/release/tinygo/lib/mingw-w64/mingw-w64-headers
	@cp -rp lib/mingw-w64/mingw-w64-headers/defaults/include        build/release/tinygo/lib/mingw-w64/mingw-w64-headers/defaults
	@cp -rp lib/nrfx/*                   build/release/tinygo/lib/nrfx
	@cp -rp lib/picolibc/newlib/libc/ctype       build/release/tinygo/lib/picolibc/newlib/libc
	@cp -rp lib/picolibc/newlib/libc/include     build/release/tinygo/lib/picolibc/newlib/libc
	@cp -rp lib/picolibc/newlib/libc/locale      build/release/tinygo/lib/picolibc/newlib/libc
	@cp -rp lib/picolibc/newlib/libc/string      build/release/tinygo/lib/picolibc/newlib/libc
	@cp -rp lib/picolibc/newlib/libc/tinystdio   build/release/tinygo/lib/picolibc/newlib/libc
	@cp -rp lib/picolibc/newlib/libm/common      build/release/tinygo/lib/picolibc/newlib/libm
	@cp -rp lib/picolibc/newlib/libm/math        build/release/tinygo/lib/picolibc/newlib/libm
	@cp -rp lib/picolibc-stdio.c         build/release/tinygo/lib
	@cp -rp lib/wasi-libc/sysroot        build/release/tinygo/lib/wasi-libc/sysroot
	@cp -rp llvm-project/compiler-rt/lib/builtins build/release/tinygo/lib/compiler-rt-builtins
	@cp -rp llvm-project/compiler-rt/LICENSE.TXT  build/release/tinygo/lib/compiler-rt-builtins
	@cp -rp src                          build/release/tinygo/src
	@cp -rp targets                      build/release/tinygo/targets
	./build/release/tinygo/bin/tinygo build-library -target=cortex-m0     -o build/release/tinygo/pkg/thumbv6m-unknown-unknown-eabi-cortex-m0/compiler-rt     compiler-rt
	./build/release/tinygo/bin/tinygo build-library -target=cortex-m0plus -o build/release/tinygo/pkg/thumbv6m-unknown-unknown-eabi-cortex-m0plus/compiler-rt compiler-rt
	./build/release/tinygo/bin/tinygo build-library -target=cortex-m4     -o build/release/tinygo/pkg/thumbv7em-unknown-unknown-eabi-cortex-m4/compiler-rt    compiler-rt
	./build/release/tinygo/bin/tinygo build-library -target=cortex-m0     -o build/release/tinygo/pkg/thumbv6m-unknown-unknown-eabi-cortex-m0/picolibc     picolibc
	./build/release/tinygo/bin/tinygo build-library -target=cortex-m0plus -o build/release/tinygo/pkg/thumbv6m-unknown-unknown-eabi-cortex-m0plus/picolibc picolibc
	./build/release/tinygo/bin/tinygo build-library -target=cortex-m4     -o build/release/tinygo/pkg/thumbv7em-unknown-unknown-eabi-cortex-m4/picolibc    picolibc

release:
	tar -czf build/release.tar.gz -C build/release tinygo

DEB_ARCH ?= native
deb:
	@mkdir -p build/release-deb/usr/local/bin
	@mkdir -p build/release-deb/usr/local/lib
	cp -ar build/release/tinygo build/release-deb/usr/local/lib/tinygo
	ln -sf ../lib/tinygo/bin/tinygo build/release-deb/usr/local/bin/tinygo
	fpm -f -s dir -t deb -n tinygo -a $(DEB_ARCH) -v $(shell grep "const version = " goenv/version.go | awk '{print $$NF}') -m '@tinygo-org' --description='TinyGo is a Go compiler for small places.' --license='BSD 3-Clause' --url=https://tinygo.org/ --deb-changelog CHANGELOG.md -p build/release.deb -C ./build/release-deb

ifneq ($(RELEASEONLY), 1)
release: build/release
deb: build/release
endif<|MERGE_RESOLUTION|>--- conflicted
+++ resolved
@@ -670,13 +670,11 @@
 	@$(MD5SUM) test.hex
 	$(TINYGO) build -size short -o test.hex -target=ae-rp2040           examples/echo
 	@$(MD5SUM) test.hex
-<<<<<<< HEAD
 	$(TINYGO) build -size short -o test.hex -target=waveshare-rp2040-lora examples/blinky1
 	@$(MD5SUM) test.hex
 	$(TINYGO) build -size short -o test.hex -target=waveshare-rp2040-plus examples/blinky1
-=======
+	@$(MD5SUM) test.hex
 	$(TINYGO) build -size short -o test.hex -target=thumby              examples/echo
->>>>>>> 6061f3db
 	@$(MD5SUM) test.hex
 	# test pwm
 	$(TINYGO) build -size short -o test.hex -target=itsybitsy-m0        examples/pwm
