package goenv

import (
	"errors"
	"fmt"
	"io"
	"os"
	"path/filepath"
	"regexp"
	"strings"
)

// Version of TinyGo.
// Update this value before release of new version of software.
<<<<<<< HEAD
const Version = "0.25.0-polywrap-0.0.1"
=======
const Version = "0.28.1"
>>>>>>> d01d8593

var (
	// This variable is set at build time using -ldflags parameters.
	// See: https://stackoverflow.com/a/11355611
	GitSha1 string
)

// GetGorootVersion returns the major and minor version for a given GOROOT path.
// If the goroot cannot be determined, (0, 0) is returned.
func GetGorootVersion(goroot string) (major, minor int, err error) {
	s, err := GorootVersionString(goroot)
	if err != nil {
		return 0, 0, err
	}

	if s == "" || s[:2] != "go" {
		return 0, 0, errors.New("could not parse Go version: version does not start with 'go' prefix")
	}

	parts := strings.Split(s[2:], ".")
	if len(parts) < 2 {
		return 0, 0, errors.New("could not parse Go version: version has less than two parts")
	}

	// Ignore the errors, we don't really handle errors here anyway.
	var trailing string
	n, err := fmt.Sscanf(s, "go%d.%d%s", &major, &minor, &trailing)
	if n == 2 && err == io.EOF {
		// Means there were no trailing characters (i.e., not an alpha/beta)
		err = nil
	}
	if err != nil {
		return 0, 0, fmt.Errorf("failed to parse version: %s", err)
	}
	return
}

// GorootVersionString returns the version string as reported by the Go
// toolchain for the given GOROOT path. It is usually of the form `go1.x.y` but
// can have some variations (for beta releases, for example).
func GorootVersionString(goroot string) (string, error) {
	if data, err := os.ReadFile(filepath.Join(goroot, "VERSION")); err == nil {
		return string(data), nil

	} else if data, err := os.ReadFile(filepath.Join(
		goroot, "src", "internal", "buildcfg", "zbootstrap.go")); err == nil {

		r := regexp.MustCompile("const version = `(.*)`")
		matches := r.FindSubmatch(data)
		if len(matches) != 2 {
			return "", errors.New("Invalid go version output:\n" + string(data))
		}

		return string(matches[1]), nil

	} else {
		return "", err
	}
}<|MERGE_RESOLUTION|>--- conflicted
+++ resolved
@@ -12,11 +12,7 @@
 
 // Version of TinyGo.
 // Update this value before release of new version of software.
-<<<<<<< HEAD
-const Version = "0.25.0-polywrap-0.0.1"
-=======
-const Version = "0.28.1"
->>>>>>> d01d8593
+const Version = "0.28.1-polywrap-0.0.1"
 
 var (
 	// This variable is set at build time using -ldflags parameters.
