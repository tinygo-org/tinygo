--- conflicted
+++ resolved
@@ -1495,13 +1495,8 @@
 		mapType := instr.Map.Type().Underlying().(*types.Map)
 		b.createMapUpdate(mapType.Key(), m, key, value, instr.Pos())
 	case *ssa.Panic:
-<<<<<<< HEAD
 		value := b.getValue(instr.X)
 		b.createRuntimeInvoke("wrapPanic", []llvm.Value{value}, "")
-=======
-		value := b.getValue(instr.X, getPos(instr))
-		b.createRuntimeInvoke("_panic", []llvm.Value{value}, "")
->>>>>>> d01d8593
 		b.CreateUnreachable()
 	case *ssa.Return:
 		if b.hasDeferFrame() {
