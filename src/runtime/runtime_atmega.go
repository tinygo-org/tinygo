--- conflicted
+++ resolved
@@ -1,9 +1,4 @@
-<<<<<<< HEAD
-//go:build (avr && atmega) || (avr && atmega32u4)
-// +build avr,atmega avr,atmega32u4
-=======
-//go:build avr && atmega
->>>>>>> 8d4d3c62
+//go:build avr && (atmega || atmega32u4)
 
 package runtime
 
