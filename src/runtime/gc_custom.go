--- conflicted
+++ resolved
@@ -20,11 +20,8 @@
 // - func free(ptr unsafe.Pointer)
 // - func markRoots(start, end uintptr)
 // - func GC()
-<<<<<<< HEAD
 // - func SetFinalizer(obj interface{}, finalizer interface{})
-=======
 // - func ReadMemStats(ms *runtime.MemStats)
->>>>>>> 47ca1c03
 //
 //
 // In addition, if targeting wasi, the following functions should be exported for interoperability
@@ -55,13 +52,11 @@
 // GC is called to explicitly run garbage collection.
 func GC()
 
-<<<<<<< HEAD
 // SetFinalizer registers a finalizer.
 func SetFinalizer(obj interface{}, finalizer interface{})
-=======
+
 // ReadMemStats populates m with memory statistics.
 func ReadMemStats(ms *MemStats)
->>>>>>> 47ca1c03
 
 func setHeapEnd(newHeapEnd uintptr) {
 	// Heap is in custom GC so ignore for when called from wasm initialization.
