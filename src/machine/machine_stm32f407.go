// +build stm32,stm32f407

package machine

// Peripheral abstraction layer for the stm32.

import (
	"device/stm32"
<<<<<<< HEAD
	"unsafe"
=======
	"runtime/interrupt"
>>>>>>> e830acad
)

func CPUFrequency() uint32 {
	return 168000000
}

const (
	// Alternative peripheral pin functions
	AF0_SYSTEM                AltFunc = 0
	AF1_TIM1_2                        = 1
	AF2_TIM3_4_5                      = 2
	AF3_TIM8_9_10_11                  = 3
	AF4_I2C1_2_3                      = 4
	AF5_SPI1_SPI2                     = 5
	AF6_SPI3                          = 6
	AF7_USART1_2_3                    = 7
	AF8_USART4_5_6                    = 8
	AF9_CAN1_CAN2_TIM12_13_14         = 9
	AF10_OTG_FS_OTG_HS                = 10
	AF11_ETH                          = 11
	AF12_FSMC_SDIO_OTG_HS_1           = 12
	AF13_DCMI                         = 13
	AF14                              = 14
	AF15_EVENTOUT                     = 15
)

// SPI clock frequency dividers. Note that the actual clock frequency
// depends on which SPI is being used, as SPI2 and 3 are attached to
// a different clock source
// By default at startup on the 407 discovery board SPI_PCLK_2 for SPI1
// will equate to 8 Mhz, though this may change based on the stm chip in use
const (
	SPI_PCLK_2 = iota
	SPI_PCLK_4
	SPI_PCLK_8
	SPI_PCLK_16
	SPI_PCLK_32
	SPI_PCLK_64
	SPI_PCLK_128
	SPI_PCLK_256
)

// Peripheral clock frequencies as set in runtime_stm32f407.go
const (
	APB1_PCLK1_FREQ = 42000000
	APB2_PCLK2_FREQ = 84000000
)

func (p Pin) getPort() *stm32.GPIO_Type {
	switch p / 16 {
	case 0:
		return stm32.GPIOA
	case 1:
		return stm32.GPIOB
	case 2:
		return stm32.GPIOC
	case 3:
		return stm32.GPIOD
	case 4:
		return stm32.GPIOE
	case 5:
		return stm32.GPIOF
	case 6:
		return stm32.GPIOG
	case 7:
		return stm32.GPIOH
	case 8:
		return stm32.GPIOI
	default:
		panic("machine: unknown port")
	}
}

// enableClock enables the clock for this desired GPIO port.
func (p Pin) enableClock() {
	switch p / 16 {
	case 0:
		stm32.RCC.AHB1ENR.SetBits(stm32.RCC_AHB1ENR_GPIOAEN)
	case 1:
		stm32.RCC.AHB1ENR.SetBits(stm32.RCC_AHB1ENR_GPIOBEN)
	case 2:
		stm32.RCC.AHB1ENR.SetBits(stm32.RCC_AHB1ENR_GPIOCEN)
	case 3:
		stm32.RCC.AHB1ENR.SetBits(stm32.RCC_AHB1ENR_GPIODEN)
	case 4:
		stm32.RCC.AHB1ENR.SetBits(stm32.RCC_AHB1ENR_GPIOEEN)
	case 5:
		stm32.RCC.AHB1ENR.SetBits(stm32.RCC_AHB1ENR_GPIOFEN)
	case 6:
		stm32.RCC.AHB1ENR.SetBits(stm32.RCC_AHB1ENR_GPIOGEN)
	case 7:
		stm32.RCC.AHB1ENR.SetBits(stm32.RCC_AHB1ENR_GPIOHEN)
	case 8:
		stm32.RCC.AHB1ENR.SetBits(stm32.RCC_AHB1ENR_GPIOIEN)
	default:
		panic("machine: unknown port")
	}
}

// Enable peripheral clock
func enableAltFuncClock(bus unsafe.Pointer) {
	if bus == unsafe.Pointer(stm32.USART1) {
		stm32.RCC.APB2ENR.SetBits(stm32.RCC_APB2ENR_USART1EN)
	} else if bus == unsafe.Pointer(stm32.USART2) {
		stm32.RCC.APB1ENR.SetBits(stm32.RCC_APB1ENR_USART2EN)
	} else if bus == unsafe.Pointer(stm32.I2C1) {
		stm32.RCC.APB1ENR.SetBits(stm32.RCC_APB1ENR_I2C1EN)
	} else if bus == unsafe.Pointer(stm32.SPI1) {
		stm32.RCC.APB2ENR.SetBits(stm32.RCC_APB2ENR_SPI1EN)
	}
}

//-------- UART hooks

var (
	// Both UART0 and UART1 refer to USART2.
	UART0 = UART{
		Buffer: NewRingBuffer(),
		Bus:    stm32.USART2,
		IRQVal: stm32.IRQ_USART2,
	}
	UART1 = &UART0
)

// UART pin config
func (uart UART) configurePins(config UARTConfig) {
	config.TX.Configure(PinConfig{Mode: PinModeUartTX})
	config.RX.Configure(PinConfig{Mode: PinModeUartRX})
}

// UART baudrate calc
func (uart UART) getBaudRateDivisor(br uint32) uint32 {
	// TODO: derive this from the CPU/system clocks
	//  appropriate for the USART in use
	var clock uint32
	switch unsafe.Pointer(uart.Bus) {
	case unsafe.Pointer(stm32.USART1):
		clock = APB2_PCLK2_FREQ
	case unsafe.Pointer(stm32.USART2):
		fallthrough
	case unsafe.Pointer(stm32.USART3):
		clock = APB1_PCLK1_FREQ
	}
	return clock / br
}

//go:export USART2_IRQHandler
func handleUSART2() {
	UART1.Receive(byte((UART1.Bus.DR.Get() & 0xFF)))
}

// Configure the SDA and SCL pins for I2C
func (i2c I2C) configurePins(config I2CConfig) {
	// enable clock for GPIO pins used for I2C
	if config.SCL == 0 {
		config.SCL = I2C0_SCL
	}
	if config.SDA == 0 {
		config.SDA = I2C0_SDA
	}

<<<<<<< HEAD
	config.SCL.Configure(PinConfig{Mode: PinModeI2CScl})
	config.SDA.Configure(PinConfig{Mode: PinModeI2CSda})
=======
	// Enable USART2 clock
	stm32.RCC.APB1ENR.SetBits(stm32.RCC_APB1ENR_USART2EN)

	/*
	  Set baud rate(115200)
	  OVER8 = 0, APB2 = 42mhz
	  +----------+--------+
	  | baudrate | BRR    |
	  +----------+--------+
	  | 1200     | 0x88B8 |
	  | 2400     | 0x445C |
	  | 9600     | 0x1117 |
	  | 19200    | 0x88C  |
	  | 38400    | 0x446  |
	  | 57600    | 0x2D9  |
	  | 115200   | 0x16D  |
	  +----------+--------+
	*/
	stm32.USART2.BRR.Set(0x16c)

	// Enable USART2 port.
	stm32.USART2.CR1.Set(stm32.USART_CR1_TE | stm32.USART_CR1_RE | stm32.USART_CR1_RXNEIE | stm32.USART_CR1_UE)

	// Enable RX IRQ.
	intr := interrupt.New(stm32.IRQ_USART2, func(interrupt.Interrupt) {
		UART1.Receive(byte((stm32.USART2.DR.Get() & 0xFF)))
	})
	intr.SetPriority(0xc0)
	intr.Enable()
>>>>>>> e830acad
}

// Set baud rate for SPI
func (spi SPI) getBaudRate(config SPIConfig) uint32 {
	var conf uint32

	// set frequency dependent on PCLK prescaler
	// TODO: also include the MCU/APB clock setting in the equation
	// These are based on APB2 clock frquency
	switch config.Frequency {
	case 328125:
		conf = SPI_PCLK_256
	case 656250:
		conf = SPI_PCLK_128
	case 1312500:
		conf = SPI_PCLK_64
	case 2625000:
		conf = SPI_PCLK_32
	case 5250000:
		conf = SPI_PCLK_16
	case 10500000:
		conf = SPI_PCLK_8
	case 21000000:
		conf = SPI_PCLK_4
	case 42000000:
		conf = SPI_PCLK_2
	default:
		conf = SPI_PCLK_256
	}
<<<<<<< HEAD
	return conf << stm32.SPI_CR1_BR_Pos
}

// Configure SPI pins for input output and clock
func (spi SPI) configurePins(config SPIConfig) {
	config.SCK.Configure(PinConfig{Mode: PinModeSpiClk})
	config.MOSI.Configure(PinConfig{Mode: PinModeSpiMosi})
	config.MISO.Configure(PinConfig{Mode: PinModeSpiMiso})
=======
	return nil
>>>>>>> e830acad
}<|MERGE_RESOLUTION|>--- conflicted
+++ resolved
@@ -6,15 +6,21 @@
 
 import (
 	"device/stm32"
-<<<<<<< HEAD
+	"runtime/interrupt"
 	"unsafe"
-=======
-	"runtime/interrupt"
->>>>>>> e830acad
 )
 
 func CPUFrequency() uint32 {
 	return 168000000
+}
+
+// Peripheral clock frequencies as set in runtime_stm32f407.go
+func APB1_Frequency() uint32 {
+	return CPUFrequency() / 4
+}
+
+func APB2_Frequency() uint32 {
+	return CPUFrequency() / 2
 }
 
 const (
@@ -51,12 +57,6 @@
 	SPI_PCLK_64
 	SPI_PCLK_128
 	SPI_PCLK_256
-)
-
-// Peripheral clock frequencies as set in runtime_stm32f407.go
-const (
-	APB1_PCLK1_FREQ = 42000000
-	APB2_PCLK2_FREQ = 84000000
 )
 
 func (p Pin) getPort() *stm32.GPIO_Type {
@@ -127,10 +127,10 @@
 
 var (
 	// Both UART0 and UART1 refer to USART2.
+	// Interrupt handler will get added during Configure()
 	UART0 = UART{
 		Buffer: NewRingBuffer(),
 		Bus:    stm32.USART2,
-		IRQVal: stm32.IRQ_USART2,
 	}
 	UART1 = &UART0
 )
@@ -139,6 +139,16 @@
 func (uart UART) configurePins(config UARTConfig) {
 	config.TX.Configure(PinConfig{Mode: PinModeUartTX})
 	config.RX.Configure(PinConfig{Mode: PinModeUartRX})
+
+	// Set up the interrupt routine here while we're here.
+	// TODO: move this to machine_stm32_uart.go
+	// Until a better way is found to do this, following is hardcoded to UART0
+	//if uart.Bus == stm32.USART1 {
+	//	uart.Interrupt = interrupt.New(stm32.IRQ_USART1, uart.handleInterrupt)
+	//} else if uart.Bus == stm32.USART2 {
+	//  uart.Interrupt = interrupt.New(stm32.IRQ_USART2, uart.handleInterrupt)
+	//}
+	uart.Interrupt = interrupt.New(stm32.IRQ_USART2, UART0.handleInterrupt)
 }
 
 // UART baudrate calc
@@ -148,18 +158,13 @@
 	var clock uint32
 	switch unsafe.Pointer(uart.Bus) {
 	case unsafe.Pointer(stm32.USART1):
-		clock = APB2_PCLK2_FREQ
+		clock = APB2_Frequency()
 	case unsafe.Pointer(stm32.USART2):
 		fallthrough
 	case unsafe.Pointer(stm32.USART3):
-		clock = APB1_PCLK1_FREQ
+		clock = APB1_Frequency()
 	}
 	return clock / br
-}
-
-//go:export USART2_IRQHandler
-func handleUSART2() {
-	UART1.Receive(byte((UART1.Bus.DR.Get() & 0xFF)))
 }
 
 // Configure the SDA and SCL pins for I2C
@@ -172,40 +177,8 @@
 		config.SDA = I2C0_SDA
 	}
 
-<<<<<<< HEAD
 	config.SCL.Configure(PinConfig{Mode: PinModeI2CScl})
 	config.SDA.Configure(PinConfig{Mode: PinModeI2CSda})
-=======
-	// Enable USART2 clock
-	stm32.RCC.APB1ENR.SetBits(stm32.RCC_APB1ENR_USART2EN)
-
-	/*
-	  Set baud rate(115200)
-	  OVER8 = 0, APB2 = 42mhz
-	  +----------+--------+
-	  | baudrate | BRR    |
-	  +----------+--------+
-	  | 1200     | 0x88B8 |
-	  | 2400     | 0x445C |
-	  | 9600     | 0x1117 |
-	  | 19200    | 0x88C  |
-	  | 38400    | 0x446  |
-	  | 57600    | 0x2D9  |
-	  | 115200   | 0x16D  |
-	  +----------+--------+
-	*/
-	stm32.USART2.BRR.Set(0x16c)
-
-	// Enable USART2 port.
-	stm32.USART2.CR1.Set(stm32.USART_CR1_TE | stm32.USART_CR1_RE | stm32.USART_CR1_RXNEIE | stm32.USART_CR1_UE)
-
-	// Enable RX IRQ.
-	intr := interrupt.New(stm32.IRQ_USART2, func(interrupt.Interrupt) {
-		UART1.Receive(byte((stm32.USART2.DR.Get() & 0xFF)))
-	})
-	intr.SetPriority(0xc0)
-	intr.Enable()
->>>>>>> e830acad
 }
 
 // Set baud rate for SPI
@@ -235,7 +208,6 @@
 	default:
 		conf = SPI_PCLK_256
 	}
-<<<<<<< HEAD
 	return conf << stm32.SPI_CR1_BR_Pos
 }
 
@@ -244,7 +216,4 @@
 	config.SCK.Configure(PinConfig{Mode: PinModeSpiClk})
 	config.MOSI.Configure(PinConfig{Mode: PinModeSpiMosi})
 	config.MISO.Configure(PinConfig{Mode: PinModeSpiMiso})
-=======
-	return nil
->>>>>>> e830acad
 }