<<<<<<< HEAD
//go:build !byollvm && !llvm12
// +build !byollvm,!llvm12
=======
// +build !byollvm
// +build !llvm12,!llvm13
>>>>>>> 69bf6e3c

package cgo

/*
#cgo linux        CFLAGS:  -I/usr/lib/llvm-11/include
#cgo darwin amd64 CFLAGS:  -I/usr/local/opt/llvm@11/include
#cgo darwin arm64 CFLAGS:  -I/opt/homebrew/opt/llvm@11/include
#cgo freebsd      CFLAGS:  -I/usr/local/llvm11/include
#cgo linux        LDFLAGS: -L/usr/lib/llvm-11/lib -lclang
#cgo darwin amd64 LDFLAGS: -L/usr/local/opt/llvm@11/lib -lclang -lffi
#cgo darwin arm64 LDFLAGS: -L/opt/homebrew/opt/llvm@11/lib -lclang -lffi
#cgo freebsd      LDFLAGS: -L/usr/local/llvm11/lib -lclang
*/
import "C"<|MERGE_RESOLUTION|>--- conflicted
+++ resolved
@@ -1,10 +1,5 @@
-<<<<<<< HEAD
-//go:build !byollvm && !llvm12
-// +build !byollvm,!llvm12
-=======
 // +build !byollvm
 // +build !llvm12,!llvm13
->>>>>>> 69bf6e3c
 
 package cgo
 
